/* This Source Code Form is subject to the terms of the Mozilla Public
 * License, v. 2.0. If a copy of the MPL was not distributed with this
 * file, You can obtain one at http://mozilla.org/MPL/2.0/.
 *
 * Copyright (c) 2019 Kalycito Infotech Private Limited
 * Copyright (c) 2022 Fraunhofer IOSB (Author: Andreas Ebner)
 */

#include <open62541/plugin/pubsub_udp.h>
#include <open62541/server_config_default.h>
#include <open62541/server_pubsub.h>
#include <check.h>
#include <time.h>

#include "testing_clock.h"
#include "open62541/types_generated_handling.h"
#include "ua_pubsub.h"
#include "ua_server_internal.h"

#define UA_SUBSCRIBER_PORT       4801    /* Port for Subscriber*/
#define PUBLISH_INTERVAL         5       /* Publish interval*/
#define PUBLISHER_ID             2234    /* Publisher Id*/
#define DATASET_WRITER_ID        62541   /* DataSet Writer Id*/
#define WRITER_GROUP_ID          100     /* Writer group Id  */
#define PUBLISHER_DATA           42      /* Published data */
#define PUBLISHVARIABLE_NODEID   1000    /* Published data nodeId */
#define SUBSCRIBEVARIABLE_NODEID 1002    /* Subscribed data nodeId */
#define SUBSCRIBEVARIABLE2_NODEID 1003   /* Subscribed data nodeId */
#define READERGROUP_COUNT        2       /* Value to add readergroup to connection */
#define CHECK_READERGROUP_COUNT  3       /* Value to check readergroup count */

/* Global declaration for test cases  */
UA_Server *server = NULL;
UA_ServerConfig *config = NULL;
UA_NodeId connectionId;
UA_NodeId readerGroupId;
UA_NodeId publishedDataSetId;

/* Nodes in the information model */
UA_NodeId folderId;
UA_NodeId nodeId32;
UA_NodeId nodeId64;
UA_NodeId nodeIdDateTime;

static void addVariables(void) {
    UA_ObjectAttributes oAttr = UA_ObjectAttributes_default;
    UA_QualifiedName folderBrowseName;
    oAttr.displayName = UA_LOCALIZEDTEXT ("en-US", "Subscribed Variables");
    folderBrowseName = UA_QUALIFIEDNAME (1, "Subscribed Variables");
    UA_StatusCode res = UA_Server_addObjectNode(server, UA_NODEID_NULL,
                                                UA_NODEID_NUMERIC(0, UA_NS0ID_OBJECTSFOLDER),
                                                UA_NODEID_NUMERIC(0, UA_NS0ID_ORGANIZES),
                                                folderBrowseName,
                                                UA_NODEID_NUMERIC(0, UA_NS0ID_BASEOBJECTTYPE),
                                                oAttr, NULL, &folderId);
    ck_assert_int_eq(res, UA_STATUSCODE_GOOD);

    /* Variable to subscribe data */
    UA_VariableAttributes vAttr = UA_VariableAttributes_default;
    vAttr.displayName.locale = UA_STRING("en-US");
    vAttr.displayName.text = UA_STRING("UInt32 Variable");
    vAttr.dataType = UA_TYPES[UA_TYPES_UINT32].typeId;
    res = UA_Server_addVariableNode(server, UA_NODEID_NUMERIC(1, (UA_UInt32)0 + 50000), folderId,
                                    UA_NODEID_NUMERIC(0, UA_NS0ID_HASCOMPONENT),
                                    UA_QUALIFIEDNAME(1, "UInt32 Variable"),
                                    UA_NODEID_NUMERIC(0, UA_NS0ID_BASEDATAVARIABLETYPE),
                                    vAttr, NULL, &nodeId32);
    ck_assert_int_eq(res, UA_STATUSCODE_GOOD);

    vAttr.displayName.locale = UA_STRING("en-US");
    vAttr.displayName.text = UA_STRING("UInt64 Variable");
    vAttr.dataType = UA_TYPES[UA_TYPES_UINT64].typeId;
    res = UA_Server_addVariableNode(server, UA_NODEID_NUMERIC(1, (UA_UInt32)1 + 50001), folderId,
                                    UA_NODEID_NUMERIC(0, UA_NS0ID_HASCOMPONENT),
                                    UA_QUALIFIEDNAME(1, "UInt64 Variable"),
                                    UA_NODEID_NUMERIC(0, UA_NS0ID_BASEDATAVARIABLETYPE),
                                    vAttr, NULL, &nodeId64);
    ck_assert_int_eq(res, UA_STATUSCODE_GOOD);

    vAttr.description = UA_LOCALIZEDTEXT ("en-US", "DateTime");
    vAttr.displayName = UA_LOCALIZEDTEXT ("en-US", "DateTime");
    vAttr.dataType    = UA_TYPES[UA_TYPES_DATETIME].typeId;
    res = UA_Server_addVariableNode(server, UA_NODEID_NUMERIC(1, (UA_UInt32)1 + 50002), folderId,
                                    UA_NODEID_NUMERIC(0, UA_NS0ID_HASCOMPONENT),
                                    UA_QUALIFIEDNAME(1, "DateTime"),
                                    UA_NODEID_NUMERIC(0, UA_NS0ID_BASEDATAVARIABLETYPE),
                                    vAttr, NULL, &nodeIdDateTime);
    ck_assert_int_eq(res, UA_STATUSCODE_GOOD);
}

/* setup() is to create an environment for test cases */
static void setup(void) {
    /*Add setup by creating new server with valid configuration */
    server = UA_Server_new();
    config = UA_Server_getConfig(server);
    UA_ServerConfig_setMinimal(config, UA_SUBSCRIBER_PORT, NULL);
    UA_Server_run_startup(server);
    UA_ServerConfig_addPubSubTransportLayer(config, UA_PubSubTransportLayerUDPMP());

    addVariables();

    /* Add connection to the server */
    UA_PubSubConnectionConfig connectionConfig;
    memset(&connectionConfig, 0, sizeof(UA_PubSubConnectionConfig));
    connectionConfig.name = UA_STRING("UADP Test Connection");
    UA_NetworkAddressUrlDataType networkAddressUrl =
        {UA_STRING_NULL, UA_STRING("opc.udp://224.0.0.22:4801/")};
    UA_Variant_setScalar(&connectionConfig.address, &networkAddressUrl,
                         &UA_TYPES[UA_TYPES_NETWORKADDRESSURLDATATYPE]);
    connectionConfig.transportProfileUri =
        UA_STRING("http://opcfoundation.org/UA-Profile/Transport/pubsub-udp-uadp");
    connectionConfig.publisherIdType = UA_PUBLISHERIDTYPE_UINT16;
    connectionConfig.publisherId.uint16 = PUBLISHER_ID;
    UA_Server_addPubSubConnection(server, &connectionConfig, &connectionId);
}

/* teardown() is to delete the environment set for test cases */
static void teardown(void) {
    /*Call server delete functions */
    UA_Server_run_shutdown(server);
    UA_Server_delete(server);
}

static void checkReceived(void) {
    /* Read data sent by the Publisher */
    UA_ReadValueId rvi;
    UA_ReadValueId_init(&rvi);
    rvi.attributeId = UA_ATTRIBUTEID_VALUE;
    rvi.nodeId = UA_NODEID_NUMERIC(1, PUBLISHVARIABLE_NODEID);
    UA_DataValue publishedNodeData = UA_Server_read(server, &rvi, UA_TIMESTAMPSTORETURN_NEITHER);

    /* Read data received by the Subscriber */
    rvi.nodeId = UA_NODEID_NUMERIC(1, SUBSCRIBEVARIABLE_NODEID);
    UA_DataValue subscribedNodeData = UA_Server_read(server, &rvi, UA_TIMESTAMPSTORETURN_NEITHER);

    /* Check if data sent from Publisher is being received by Subscriber */
    ck_assert(publishedNodeData.value.type == subscribedNodeData.value.type);
    ck_assert(UA_order(publishedNodeData.value.data,
                       subscribedNodeData.value.data,
                       subscribedNodeData.value.type) == UA_ORDER_EQ);

    ck_assert(publishedNodeData.hasStatus == subscribedNodeData.hasStatus);
    ck_assert(publishedNodeData.status == subscribedNodeData.status);

    UA_DataValue_clear(&subscribedNodeData);
    UA_DataValue_clear(&publishedNodeData);
}

START_TEST(AddReaderGroupWithValidConfiguration) {
        /* To test if ReaderGroup has been added to the connection with valid configuration */
        UA_StatusCode retVal;
        UA_ReaderGroupConfig readerGroupConfig;
        memset(&readerGroupConfig, 0, sizeof(readerGroupConfig));
        readerGroupConfig.name = UA_STRING("ReaderGroup Test");
        UA_NodeId localreaderGroup;
        retVal =  UA_Server_addReaderGroup(server, connectionId,
                                           &readerGroupConfig, &localreaderGroup);
        ck_assert_int_eq(retVal, UA_STATUSCODE_GOOD);
        size_t readerGroupCount = 0;
        UA_ReaderGroup *readerGroup;
        UA_PubSubConnection *conn = UA_PubSubConnection_findConnectionbyId(server, connectionId);
        LIST_FOREACH(readerGroup, &conn->readerGroups, listEntry) {
            readerGroupCount++;
        }
        /* Check readerGroup count */
        ck_assert_uint_eq(readerGroupCount, 1);
        /* To Do: RemoveReaderGroup operation should be carried out when UA_Server_delete has been called */
        UA_Server_removeReaderGroup(server, localreaderGroup);
    } END_TEST

START_TEST(AddReaderGroupWithNullConfig) {
        /* Check the status of adding ReaderGroup when NULL configuration is given */
        UA_StatusCode retVal = UA_STATUSCODE_GOOD;
        retVal |=  UA_Server_addReaderGroup(server, connectionId, NULL, NULL);
        ck_assert_int_ne(retVal, UA_STATUSCODE_GOOD);
        size_t readerGroupCount = 0;
        UA_ReaderGroup *readerGroup;
        UA_PubSubConnection *conn = UA_PubSubConnection_findConnectionbyId(server, connectionId);
        LIST_FOREACH(readerGroup, &conn->readerGroups, listEntry) {
            readerGroupCount++;
        }
        /* Check readerGroup count */
        ck_assert_uint_eq(readerGroupCount, 0);
    } END_TEST

START_TEST(AddReaderGroupWithInvalidConnectionId) {
        /* Check status of adding ReaderGroup with invalid connection identifier */
        UA_StatusCode retVal = UA_STATUSCODE_GOOD;
        UA_ReaderGroupConfig readerGroupConfig;
        memset(&readerGroupConfig, 0, sizeof(readerGroupConfig));
        readerGroupConfig.name = UA_STRING("ReaderGroup Test");
        retVal |=  UA_Server_addReaderGroup(server, UA_NODEID_NUMERIC(0, UA_UINT32_MAX), &readerGroupConfig, NULL);
        ck_assert_int_ne(retVal, UA_STATUSCODE_GOOD);
        size_t readerGroupCount = 0;
        UA_ReaderGroup *readerGroup;
        UA_PubSubConnection *conn = UA_PubSubConnection_findConnectionbyId(server, connectionId);
        LIST_FOREACH(readerGroup, &conn->readerGroups, listEntry) {
            readerGroupCount++;
        }
        /* Check readerGroup count */
        ck_assert_uint_eq(readerGroupCount, 0);
    } END_TEST

START_TEST(RemoveReaderGroupWithInvalidIdentifier) {
        /* Check status of removing ReaderGroup when giving invalid ReaderGroup identifier */
        UA_StatusCode retVal = UA_STATUSCODE_GOOD;
        UA_ReaderGroupConfig readerGroupConfig;
        UA_NodeId localreaderGroup;
        memset(&readerGroupConfig, 0, sizeof(readerGroupConfig));
        readerGroupConfig.name = UA_STRING("ReaderGroup Test");
        retVal |=  UA_Server_addReaderGroup(server, connectionId, &readerGroupConfig, &localreaderGroup);
        ck_assert_int_eq(retVal, UA_STATUSCODE_GOOD);
        /* Delete the added readerGroup */
        retVal |= UA_Server_removeReaderGroup(server, UA_NODEID_NUMERIC(0, UA_UINT32_MAX));
        ck_assert_int_ne(retVal, UA_STATUSCODE_GOOD);
        size_t readerGroupCount = 0;
        UA_ReaderGroup *readerGroup;
        UA_PubSubConnection *conn = UA_PubSubConnection_findConnectionbyId(server, connectionId);
        LIST_FOREACH(readerGroup, &conn->readerGroups, listEntry) {
            readerGroupCount++;
        }
        /* Check readerGroup count */
        ck_assert_uint_eq(readerGroupCount, 1);
        UA_Server_removeReaderGroup(server, localreaderGroup);
    } END_TEST

START_TEST(AddRemoveMultipleAddReaderGroupWithValidConfiguration) {
        UA_StatusCode retVal   = UA_STATUSCODE_GOOD;
        UA_ReaderGroupConfig readerGroupConfig;
        memset(&readerGroupConfig, 0, sizeof(readerGroupConfig));
        readerGroupConfig.name = UA_STRING("ReaderGroup 1");
        UA_NodeId localReaderGroup;
        /* Add ReaderGroup */
        retVal |= UA_Server_addReaderGroup(server, connectionId, &readerGroupConfig, &localReaderGroup);
        ck_assert_int_eq(retVal, UA_STATUSCODE_GOOD);
        /* Remove added ReaderGroup */
        retVal |= UA_Server_removeReaderGroup(server, localReaderGroup);
        ck_assert_int_eq(retVal, UA_STATUSCODE_GOOD);
        size_t readerGroupCount = 0;
        UA_ReaderGroup *readerGroup;
        UA_PubSubConnection *conn = UA_PubSubConnection_findConnectionbyId(server, connectionId);
        LIST_FOREACH(readerGroup, &conn->readerGroups, listEntry) {
            readerGroupCount++;
        }

        /* Check ReaderGroup Count */
        ck_assert_uint_eq(readerGroupCount, 0);
        /* Add Multiple ReaderGroups */
        for (int iterator = 0; iterator <= READERGROUP_COUNT; iterator++) {
            retVal |= UA_Server_addReaderGroup(server, connectionId, &readerGroupConfig, &localReaderGroup);
            ck_assert_int_eq(retVal, UA_STATUSCODE_GOOD);
        }

        readerGroupCount = 0;
        /* Find ReaderGroup count */
        LIST_FOREACH(readerGroup, &conn->readerGroups, listEntry) {
            readerGroupCount++;
        }
        /* Check ReaderGroup Count */
        ck_assert_uint_eq(readerGroupCount, CHECK_READERGROUP_COUNT);
    } END_TEST

      /* Check status of updating ReaderGroup with invalid identifier */
      /*
START_TEST(UpdateReaderGroupWithInvalidIdentifier) {
        UA_StatusCode retVal = UA_STATUSCODE_GOOD;
        UA_ReaderGroupConfig readerGroupConfig;
        UA_NodeId localreaderGroup;
        memset(&readerGroupConfig, 0, sizeof(readerGroupConfig));
        readerGroupConfig.name = UA_STRING("ReaderGroup Test");
        retVal |=  UA_Server_addReaderGroup(server, connectionId, &readerGroupConfig, &localreaderGroup);
        ck_assert_int_eq(retVal, UA_STATUSCODE_GOOD);
        retVal |=  UA_Server_ReaderGroup_updateConfig(server, UA_NODEID_NUMERIC(0, UA_UINT32_MAX), NULL);
        ck_assert_int_ne(retVal, UA_STATUSCODE_GOOD);
        UA_Server_removeReaderGroup(server, localreaderGroup);
    } END_TEST
    */

START_TEST(GetReaderGroupConfigWithInvalidConfig) {
        /* Check status of getting ReaderGroup configuration with invalid configuration */
        UA_StatusCode retVal = UA_STATUSCODE_GOOD;
        UA_ReaderGroupConfig readerGroupConfig;
        UA_NodeId localreaderGroup;
        memset(&readerGroupConfig, 0, sizeof(readerGroupConfig));
        readerGroupConfig.name = UA_STRING("ReaderGroup Test");
        retVal |=  UA_Server_addReaderGroup(server, connectionId, &readerGroupConfig, &localreaderGroup);
        ck_assert_int_eq(retVal, UA_STATUSCODE_GOOD);
        retVal |= UA_Server_ReaderGroup_getConfig(server, UA_NODEID_NUMERIC(0, UA_UINT32_MAX), NULL);
        ck_assert_int_ne(retVal, UA_STATUSCODE_GOOD);
        UA_Server_removeReaderGroup(server, localreaderGroup);
    } END_TEST

START_TEST(GetReaderGroupConfigWithInvalidIdentifier) {
        /* Check status of getting ReaderGroup configuration with invlaid identifier */
        UA_StatusCode retVal = UA_STATUSCODE_GOOD;
        UA_ReaderGroupConfig readerGroupConfig;
        UA_NodeId localreaderGroup;
        memset(&readerGroupConfig, 0, sizeof(readerGroupConfig));
        readerGroupConfig.name = UA_STRING("ReaderGroup Test");
        retVal |=  UA_Server_addReaderGroup(server, connectionId, &readerGroupConfig, &localreaderGroup);
        ck_assert_int_eq(retVal, UA_STATUSCODE_GOOD);
        retVal |= UA_Server_ReaderGroup_getConfig(server, UA_NODEID_NUMERIC(0, UA_UINT32_MAX), &readerGroupConfig);
        ck_assert_int_ne(retVal, UA_STATUSCODE_GOOD);
        UA_Server_removeReaderGroup(server, localreaderGroup);
    } END_TEST

START_TEST(GetReaderGroupConfigWithValidConfig) {
        /* Check status of getting ReaderGroup configuration with valid parameters */
        UA_StatusCode retVal = UA_STATUSCODE_GOOD;
        UA_NodeId localreaderGroup;
        UA_ReaderGroupConfig readerGroupConfig;
        memset(&readerGroupConfig, 0, sizeof(readerGroupConfig));
        readerGroupConfig.name = UA_STRING("ReaderGroup Test");
        retVal |=  UA_Server_addReaderGroup(server, connectionId, &readerGroupConfig, &localreaderGroup);
        ck_assert_int_eq(retVal, UA_STATUSCODE_GOOD);
        retVal |= UA_Server_ReaderGroup_getConfig(server, localreaderGroup, &readerGroupConfig);
        /* To Do: DeleteMembers of readergroup config has to be a separate function */
        UA_String_clear (&readerGroupConfig.name);
        ck_assert_int_eq(retVal, UA_STATUSCODE_GOOD);
    } END_TEST

START_TEST(AddDataSetReaderWithValidConfiguration) {
        /* Check status of adding DataSetReader to ReaderGroup with valid parameters*/
        UA_StatusCode retVal = UA_STATUSCODE_GOOD;
        UA_DataSetReaderConfig dataSetreaderConfig;
        UA_NodeId localreaderGroup;
        UA_ReaderGroupConfig readerGroupConfig;
        UA_NodeId localDataSetreader;
        memset(&readerGroupConfig, 0, sizeof(readerGroupConfig));
        readerGroupConfig.name = UA_STRING("ReaderGroup Test");
        retVal |=  UA_Server_addReaderGroup(server, connectionId,
                                            &readerGroupConfig, &localreaderGroup);
        ck_assert_int_eq(retVal, UA_STATUSCODE_GOOD);
        memset(&dataSetreaderConfig, 0, sizeof(dataSetreaderConfig));
        dataSetreaderConfig.name = UA_STRING("DataSetreader Test");
        retVal |= UA_Server_addDataSetReader(server, localreaderGroup,
                                             &dataSetreaderConfig, &localDataSetreader);
        ck_assert_int_eq(retVal, UA_STATUSCODE_GOOD);
    } END_TEST

START_TEST(AddDataSetReaderWithNullConfig) {
        /* Check status of adding DataSetReader to ReaderGroup with invalid parameters */
        UA_StatusCode retVal = UA_STATUSCODE_GOOD;
        UA_DataSetReaderConfig dataSetreaderConfig;
        UA_NodeId localreaderGroup;
        UA_ReaderGroupConfig readerGroupConfig;
        memset(&readerGroupConfig, 0, sizeof(readerGroupConfig));
        readerGroupConfig.name = UA_STRING("ReaderGroup Test");
        retVal |=  UA_Server_addReaderGroup(server, connectionId,
                                            &readerGroupConfig, &localreaderGroup);
        ck_assert_int_eq(retVal, UA_STATUSCODE_GOOD);
        memset(&dataSetreaderConfig, 0, sizeof(dataSetreaderConfig));
        dataSetreaderConfig.name = UA_STRING("DataSetreader Test ");
        /* Remove the added DataSetReader */
        retVal |= UA_Server_addDataSetReader(server, localreaderGroup, NULL, NULL);
        ck_assert_int_ne(retVal, UA_STATUSCODE_GOOD);
    } END_TEST

START_TEST(RemoveDataSetReaderWithValidConfiguration) {
        /* Check status of adding DataSetReader to ReaderGroup with valid parameters */
        UA_StatusCode retVal = UA_STATUSCODE_GOOD;
        UA_DataSetReaderConfig dataSetreaderConfig;
        UA_NodeId localreaderGroup;
        UA_ReaderGroupConfig readerGroupConfig;
        UA_NodeId localDataSetreader;
        memset(&readerGroupConfig, 0, sizeof(readerGroupConfig));
        readerGroupConfig.name = UA_STRING("ReaderGroup Test");
        retVal |=  UA_Server_addReaderGroup(server, connectionId,
                                            &readerGroupConfig, &localreaderGroup);
        ck_assert_int_eq(retVal, UA_STATUSCODE_GOOD);
        memset(&dataSetreaderConfig, 0, sizeof(dataSetreaderConfig));
        dataSetreaderConfig.name = UA_STRING("DataSetReader Test ");
        retVal |= UA_Server_addDataSetReader(server, localreaderGroup,
                                             &dataSetreaderConfig, &localDataSetreader);
        ck_assert_int_eq(retVal, UA_STATUSCODE_GOOD);
        retVal |= UA_Server_removeDataSetReader(server, localDataSetreader);
        ck_assert_int_eq(retVal, UA_STATUSCODE_GOOD);
    } END_TEST

START_TEST(RemoveDataSetReaderWithInvalidIdentifier) {
        /* Check status of removing DataSetReader from ReaderGroup with invalid parameters */
        UA_StatusCode retVal = UA_STATUSCODE_GOOD;
        UA_DataSetReaderConfig dataSetreaderConfig;
        UA_NodeId localreaderGroup;
        UA_ReaderGroupConfig readerGroupConfig;
        memset(&readerGroupConfig, 0, sizeof(readerGroupConfig));
        readerGroupConfig.name = UA_STRING("ReaderGroup Test");
        retVal |=  UA_Server_addReaderGroup(server, connectionId,
                                            &readerGroupConfig, &localreaderGroup);
        ck_assert_int_eq(retVal, UA_STATUSCODE_GOOD);
        memset(&dataSetreaderConfig, 0, sizeof(dataSetreaderConfig));
        dataSetreaderConfig.name = UA_STRING("DataSetReader Test ");
        retVal |= UA_Server_addDataSetReader(server, localreaderGroup, NULL, NULL);
        ck_assert_int_ne(retVal, UA_STATUSCODE_GOOD);
        /* Remove the added DataSetReader */
        retVal |= UA_Server_removeDataSetReader(server, UA_NODEID_NUMERIC(0, UA_UINT32_MAX));
        ck_assert_int_ne(retVal, UA_STATUSCODE_GOOD);
    } END_TEST

START_TEST(AddMultipleDataSetReaderWithValidConfiguration) {
        UA_StatusCode retVal    = UA_STATUSCODE_GOOD;
        UA_ReaderGroupConfig readerGroupConfig;
        memset(&readerGroupConfig, 0, sizeof(readerGroupConfig));
        readerGroupConfig.name  = UA_STRING("ReaderGroup 1");
        UA_NodeId localReaderGroup;
        UA_NodeId localReaderGroup2;
        /* DataSetReader configuration */
        UA_DataSetReaderConfig readerConfig;
        memset (&readerConfig, 0, sizeof(readerConfig));
        readerConfig.name       = UA_STRING("DataSet Reader 1");
        UA_NodeId dataSetReader;
        /* Add ReaderGroup */
        retVal |= UA_Server_addReaderGroup(server, connectionId, &readerGroupConfig, &localReaderGroup);
        ck_assert_int_eq(retVal, UA_STATUSCODE_GOOD);
        retVal |= UA_Server_addReaderGroup(server, connectionId, &readerGroupConfig, &localReaderGroup2);
        ck_assert_int_eq(retVal, UA_STATUSCODE_GOOD);
        UA_ReaderGroup *readerGroupIdent1 = UA_ReaderGroup_findRGbyId(server, localReaderGroup);
        UA_ReaderGroup *readerGroupIdent2 = UA_ReaderGroup_findRGbyId(server, localReaderGroup2);
        /* Add DataSetReaders to first ReaderGroup */
        retVal = UA_Server_addDataSetReader(server, localReaderGroup, &readerConfig, &dataSetReader);
        ck_assert_int_eq(retVal, UA_STATUSCODE_GOOD);
        ck_assert_int_eq(readerGroupIdent1->readersCount, 1);
        retVal = UA_Server_addDataSetReader(server, localReaderGroup, &readerConfig, &dataSetReader);
        ck_assert_int_eq(retVal, UA_STATUSCODE_GOOD);
        ck_assert_int_eq(readerGroupIdent1->readersCount, 2);
        /* Add DataSetReaders to second ReaderGroup */
        retVal = UA_Server_addDataSetReader(server, localReaderGroup2, &readerConfig, &dataSetReader);
        ck_assert_int_eq(retVal, UA_STATUSCODE_GOOD);
        ck_assert_int_eq(readerGroupIdent2->readersCount, 1);
        retVal = UA_Server_addDataSetReader(server, localReaderGroup2, &readerConfig, &dataSetReader);
        ck_assert_int_eq(retVal, UA_STATUSCODE_GOOD);
        ck_assert_int_eq(readerGroupIdent2->readersCount, 2);
    } END_TEST

START_TEST(UpdateDataSetReaderConfigWithInvalidId) {
        /* Check status of updatting DataSetReader with invalid configuration */
        UA_StatusCode retVal = UA_STATUSCODE_GOOD;
        UA_DataSetReaderConfig dataSetreaderConfig;
        UA_NodeId localreaderGroup;
        UA_NodeId localDataSetreader;
        UA_ReaderGroupConfig readerGroupConfig;
        memset(&readerGroupConfig, 0, sizeof(readerGroupConfig));
        readerGroupConfig.name = UA_STRING("ReaderGroup Test");
        retVal |=  UA_Server_addReaderGroup(server, connectionId,
                                            &readerGroupConfig, &localreaderGroup);
        ck_assert_int_eq(retVal, UA_STATUSCODE_GOOD);

        memset(&dataSetreaderConfig, 0, sizeof(dataSetreaderConfig));
<<<<<<< HEAD
        dataSetreaderConfig.name       = UA_STRING("DataSet Reader 1");
=======
        dataSetreaderConfig.name = UA_STRING("DataSetReader Test");
>>>>>>> 34e9007b
        retVal |= UA_Server_addDataSetReader(server, localreaderGroup,
                                             &dataSetreaderConfig, &localDataSetreader);
        ck_assert_int_eq(retVal, UA_STATUSCODE_GOOD);

        retVal |=  UA_Server_DataSetReader_updateConfig(server, UA_NODEID_NUMERIC(0, UA_UINT32_MAX),
                                                      localreaderGroup, &dataSetreaderConfig );
        ck_assert_int_ne(retVal, UA_STATUSCODE_GOOD);
    } END_TEST

START_TEST(GetDataSetReaderConfigWithValidConfiguration) {
        /* Check status of getting DataSetReader with Valid configuration */
        UA_StatusCode retVal = UA_STATUSCODE_GOOD;
        UA_DataSetReaderConfig dataSetreaderConfig;
        UA_NodeId localreaderGroup;
        UA_NodeId localDataSetreader;
        UA_ReaderGroupConfig readerGroupConfig;
        memset(&readerGroupConfig, 0, sizeof(readerGroupConfig));
        readerGroupConfig.name = UA_STRING("ReaderGroup Test");
        retVal |=  UA_Server_addReaderGroup(server, connectionId, &readerGroupConfig, &localreaderGroup);
        ck_assert_int_eq(retVal, UA_STATUSCODE_GOOD);

        memset(&dataSetreaderConfig, 0, sizeof(dataSetreaderConfig));
<<<<<<< HEAD
        dataSetreaderConfig.name       = UA_STRING("DataSet Reader 1");
=======
        dataSetreaderConfig.name = UA_STRING("DataSetReader Test");
>>>>>>> 34e9007b
        retVal |= UA_Server_addDataSetReader(server, localreaderGroup, &dataSetreaderConfig, &localDataSetreader);
        ck_assert_int_eq(retVal, UA_STATUSCODE_GOOD);

        retVal |= UA_Server_DataSetReader_getConfig(server, localDataSetreader, &dataSetreaderConfig);
        ck_assert_int_eq(retVal, UA_STATUSCODE_GOOD);
        UA_String_clear(&dataSetreaderConfig.name);
} END_TEST

START_TEST(GetDataSetReaderConfigWithInvalidConfiguration) {
        /* Check status of getting DataSetReader with Invalid configuration */
        UA_StatusCode retVal = UA_STATUSCODE_GOOD;
        UA_DataSetReaderConfig dataSetreaderConfig;
        UA_NodeId localreaderGroup;
        UA_NodeId localDataSetreader;
        UA_ReaderGroupConfig readerGroupConfig;
        memset(&readerGroupConfig, 0, sizeof(readerGroupConfig));
        readerGroupConfig.name = UA_STRING("ReaderGroup Test");
        retVal |=  UA_Server_addReaderGroup(server, connectionId, &readerGroupConfig, &localreaderGroup);
        ck_assert_int_eq(retVal, UA_STATUSCODE_GOOD);

        memset(&dataSetreaderConfig, 0, sizeof(dataSetreaderConfig));
<<<<<<< HEAD
        dataSetreaderConfig.name       = UA_STRING("DataSet Reader 1");
=======
        dataSetreaderConfig.name = UA_STRING("DataSetReader Test");
>>>>>>> 34e9007b
        retVal |= UA_Server_addDataSetReader(server, localreaderGroup, &dataSetreaderConfig, &localDataSetreader);
        ck_assert_int_eq(retVal, UA_STATUSCODE_GOOD);

        retVal |= UA_Server_DataSetReader_getConfig(server, localDataSetreader, NULL);
        ck_assert_int_ne(retVal, UA_STATUSCODE_GOOD);
} END_TEST

START_TEST(GetDataSetReaderConfigWithInvalidIdentifier) {
        /* Check status of getting DataSetReader with Invalid Identifier */
        UA_StatusCode retVal = UA_STATUSCODE_GOOD;
        UA_DataSetReaderConfig dataSetreaderConfig;
        UA_NodeId localreaderGroup;
        UA_NodeId localDataSetreader;
        UA_ReaderGroupConfig readerGroupConfig;
        memset(&readerGroupConfig, 0, sizeof(readerGroupConfig));
        readerGroupConfig.name = UA_STRING("ReaderGroup Test");
        retVal |=  UA_Server_addReaderGroup(server, connectionId, &readerGroupConfig, &localreaderGroup);
        ck_assert_int_eq(retVal, UA_STATUSCODE_GOOD);

        memset(&dataSetreaderConfig, 0, sizeof(dataSetreaderConfig));
<<<<<<< HEAD
        dataSetreaderConfig.name       = UA_STRING("DataSet Reader 1");
=======
        dataSetreaderConfig.name = UA_STRING("DataSetReader Test");
>>>>>>> 34e9007b
        retVal |= UA_Server_addDataSetReader(server, localreaderGroup, &dataSetreaderConfig, &localDataSetreader);
        ck_assert_int_eq(retVal, UA_STATUSCODE_GOOD);

        retVal |= UA_Server_DataSetReader_getConfig(server, UA_NODEID_NUMERIC(0, UA_UINT32_MAX), &dataSetreaderConfig);
        ck_assert_int_ne(retVal, UA_STATUSCODE_GOOD);
} END_TEST

START_TEST(UpdateDataSetReaderConfigWithValidConfiguration){
        /* Check status of updatting DataSetReader with valid configurations */
        UA_StatusCode retVal = UA_STATUSCODE_GOOD;
        UA_DataSetReaderConfig dataSetreaderConfig;
        UA_NodeId localreaderGroup;
        UA_NodeId localDataSetReaderId;
        UA_ReaderGroupConfig readerGroupConfig;
        memset(&readerGroupConfig, 0, sizeof(readerGroupConfig));
        readerGroupConfig.name = UA_STRING("ReaderGroup Test");
        retVal |=  UA_Server_addReaderGroup(server, connectionId, &readerGroupConfig, &localreaderGroup);
        ck_assert_int_eq(retVal, UA_STATUSCODE_GOOD);
        memset(&dataSetreaderConfig, 0, sizeof(dataSetreaderConfig));
        dataSetreaderConfig.name = UA_STRING("DataSet Reader 1");
        UA_UInt16 publisherIdentifier        = 2234;
        dataSetreaderConfig.publisherId.type = &UA_TYPES[UA_TYPES_UINT16];
        dataSetreaderConfig.publisherId.data = &publisherIdentifier;
        dataSetreaderConfig.writerGroupId    = 100;
        dataSetreaderConfig.dataSetWriterId  = 62541;

        dataSetreaderConfig.subscribedDataSet.subscribedDataSetTarget.targetVariablesSize = 1;
        dataSetreaderConfig.subscribedDataSet.subscribedDataSetTarget.targetVariables = (UA_FieldTargetVariable *)
            UA_calloc(dataSetreaderConfig.subscribedDataSet.subscribedDataSetTarget.targetVariablesSize, sizeof(UA_FieldTargetVariable));

        /* For creating Targetvariables */
        UA_FieldTargetDataType_init(&dataSetreaderConfig.subscribedDataSet.subscribedDataSetTarget.targetVariables[0].targetVariable);
        dataSetreaderConfig.subscribedDataSet.subscribedDataSetTarget.targetVariables[0].targetVariable.attributeId  = UA_ATTRIBUTEID_VALUE;
        dataSetreaderConfig.subscribedDataSet.subscribedDataSetTarget.targetVariables[0].targetVariable.targetNodeId = nodeId32;
        retVal |= UA_Server_addDataSetReader(server, localreaderGroup, &dataSetreaderConfig, &localDataSetReaderId);
        ck_assert_int_eq(retVal, UA_STATUSCODE_GOOD);

        dataSetreaderConfig.writerGroupId = 101;
        dataSetreaderConfig.dataSetWriterId = 500;
        UA_DataSetReader *localDataSetReader = UA_ReaderGroup_findDSRbyId(server, localDataSetReaderId);
        ck_assert_int_ne(localDataSetReader->config.writerGroupId, dataSetreaderConfig.writerGroupId);
        ck_assert_int_ne(localDataSetReader->config.dataSetWriterId, dataSetreaderConfig.dataSetWriterId);

        retVal |=  UA_Server_DataSetReader_updateConfig(server, localDataSetReaderId,
                                                        localreaderGroup, &dataSetreaderConfig);
        ck_assert_int_eq(retVal, UA_STATUSCODE_GOOD);
        ck_assert_int_eq(localDataSetReader->config.writerGroupId, dataSetreaderConfig.writerGroupId);
        ck_assert_int_eq(localDataSetReader->config.dataSetWriterId, dataSetreaderConfig.dataSetWriterId);

        /* Add extra TargetVariables and update config */
        dataSetreaderConfig.subscribedDataSet.subscribedDataSetTarget.targetVariablesSize = 2;
        dataSetreaderConfig.subscribedDataSet.subscribedDataSetTarget.targetVariables = (UA_FieldTargetVariable *)
            UA_realloc(dataSetreaderConfig.subscribedDataSet.subscribedDataSetTarget.targetVariables, 2*sizeof(UA_FieldTargetVariable));

        UA_FieldTargetDataType_init(&dataSetreaderConfig.subscribedDataSet.subscribedDataSetTarget.targetVariables[1].targetVariable);
        dataSetreaderConfig.subscribedDataSet.subscribedDataSetTarget.targetVariables[1].targetVariable.attributeId  = UA_ATTRIBUTEID_VALUE;
        dataSetreaderConfig.subscribedDataSet.subscribedDataSetTarget.targetVariables[1].targetVariable.targetNodeId = nodeId64;

        retVal |=  UA_Server_DataSetReader_updateConfig(server, localDataSetReaderId, localreaderGroup, &dataSetreaderConfig);
        ck_assert_int_eq(retVal, UA_STATUSCODE_GOOD);
        ck_assert_uint_eq(2, localDataSetReader->config.subscribedDataSet.subscribedDataSetTarget.targetVariablesSize);
        UA_free(dataSetreaderConfig.subscribedDataSet.subscribedDataSetTarget.targetVariables);
} END_TEST

START_TEST(CreateTargetVariableWithInvalidConfiguration) {
        /* Check status to create target variable with invalid configuration */
        UA_StatusCode retVal = UA_STATUSCODE_GOOD;
        UA_DataSetReaderConfig dataSetreaderConfig;
        UA_NodeId localreaderGroup;
        UA_NodeId localDataSetreader;
        UA_ReaderGroupConfig readerGroupConfig;
        memset(&readerGroupConfig, 0, sizeof(readerGroupConfig));
        readerGroupConfig.name = UA_STRING("ReaderGroup Test");
        retVal |=  UA_Server_addReaderGroup(server, connectionId, &readerGroupConfig, &localreaderGroup);
        ck_assert_int_eq(retVal, UA_STATUSCODE_GOOD);

        memset(&dataSetreaderConfig, 0, sizeof(dataSetreaderConfig));
<<<<<<< HEAD
        dataSetreaderConfig.name       = UA_STRING("DataSet Reader 1");
=======
        dataSetreaderConfig.name = UA_STRING("DataSetReader Test");
>>>>>>> 34e9007b
        retVal |= UA_Server_addDataSetReader(server, localreaderGroup, &dataSetreaderConfig, &localDataSetreader);
        ck_assert_int_eq(retVal, UA_STATUSCODE_GOOD);

        retVal |= UA_Server_DataSetReader_createTargetVariables(server,
                                                                UA_NODEID_NUMERIC(0, UA_UINT32_MAX),
                                                                0, NULL);
        ck_assert_int_ne(retVal, UA_STATUSCODE_GOOD);
} END_TEST

START_TEST(SinglePublishSubscribeDateTime) {
        /* To check status after running both publisher and subscriber */
        UA_StatusCode retVal = UA_STATUSCODE_GOOD;
        UA_PublishedDataSetConfig pdsConfig;
        UA_NodeId dataSetWriter;
        UA_NodeId readerIdentifier;
        UA_NodeId writerGroup;
        UA_DataSetReaderConfig readerConfig;
        memset(&pdsConfig, 0, sizeof(UA_PublishedDataSetConfig));
        pdsConfig.publishedDataSetType = UA_PUBSUB_DATASET_PUBLISHEDITEMS;
        pdsConfig.name = UA_STRING("PublishedDataSet Test");
        UA_Server_addPublishedDataSet(server, &pdsConfig, &publishedDataSetId);
        ck_assert_int_eq(retVal, UA_STATUSCODE_GOOD);
        /* Data Set Field */
        UA_NodeId dataSetFieldId;
        UA_DataSetFieldConfig dataSetFieldConfig;
        memset(&dataSetFieldConfig, 0, sizeof(UA_DataSetFieldConfig));
        dataSetFieldConfig.dataSetFieldType = UA_PUBSUB_DATASETFIELD_VARIABLE;
        dataSetFieldConfig.field.variable.fieldNameAlias = UA_STRING("Server localtime");
        dataSetFieldConfig.field.variable.promotedField = UA_FALSE;
        dataSetFieldConfig.field.variable.publishParameters.publishedVariable = UA_NODEID_NUMERIC(0, UA_NS0ID_SERVER_LOCALTIME);
        dataSetFieldConfig.field.variable.publishParameters.attributeId = UA_ATTRIBUTEID_VALUE;
        UA_Server_addDataSetField(server, publishedDataSetId, &dataSetFieldConfig, &dataSetFieldId);
        /* Writer group */
        UA_WriterGroupConfig writerGroupConfig;
        memset(&writerGroupConfig, 0, sizeof(writerGroupConfig));
        writerGroupConfig.name = UA_STRING("WriterGroup Test");
        writerGroupConfig.publishingInterval = PUBLISH_INTERVAL;
        writerGroupConfig.enabled = UA_FALSE;
        writerGroupConfig.writerGroupId = WRITER_GROUP_ID;
        writerGroupConfig.encodingMimeType = UA_PUBSUB_ENCODING_UADP;
        retVal |= UA_Server_addWriterGroup(server, connectionId, &writerGroupConfig, &writerGroup);
        /* DataSetWriter */
        UA_DataSetWriterConfig dataSetWriterConfig;
        memset(&dataSetWriterConfig, 0, sizeof(dataSetWriterConfig));
        dataSetWriterConfig.name = UA_STRING("DataSetWriter Test");
        dataSetWriterConfig.dataSetWriterId = DATASET_WRITER_ID;
        dataSetWriterConfig.keyFrameCount = 10;
        retVal |= UA_Server_addDataSetWriter(server, writerGroup, publishedDataSetId,
                                             &dataSetWriterConfig, &dataSetWriter);
        ck_assert_int_eq(retVal, UA_STATUSCODE_GOOD);
        /* Reader Group */
        UA_ReaderGroupConfig readerGroupConfig;
        memset (&readerGroupConfig, 0, sizeof (UA_ReaderGroupConfig));
        readerGroupConfig.name = UA_STRING ("ReaderGroup Test");
        retVal |=  UA_Server_addReaderGroup (server, connectionId, &readerGroupConfig, &readerGroupId);
        ck_assert_int_eq(retVal, UA_STATUSCODE_GOOD);
        /* Data Set Reader */
        memset (&readerConfig, 0, sizeof (UA_DataSetReaderConfig));
        readerConfig.name = UA_STRING ("DataSetReader Test");
        readerConfig.dataSetWriterId = DATASET_WRITER_ID;
        /* Setting up Meta data configuration in DataSetReader for DateTime DataType */
        UA_DataSetMetaDataType *pMetaData = &readerConfig.dataSetMetaData;
        /* FilltestMetadata function in subscriber implementation */
        UA_DataSetMetaDataType_init (pMetaData);
        pMetaData->name = UA_STRING ("DataSet Test");
        /* Static definition of number of fields size to 1 to create one
        targetVariable */
        pMetaData->fieldsSize = 1;
        pMetaData->fields = (UA_FieldMetaData*)UA_Array_new (pMetaData->fieldsSize,
                             &UA_TYPES[UA_TYPES_FIELDMETADATA]);
        /* DateTime DataType */
        UA_FieldMetaData_init (&pMetaData->fields[0]);
        UA_NodeId_copy (&UA_TYPES[UA_TYPES_DATETIME].typeId,
                        &pMetaData->fields[0].dataType);
        pMetaData->fields[0].builtInType = UA_NS0ID_DATETIME;
        pMetaData->fields[0].valueRank = -1; /* scalar */

        readerConfig.subscribedDataSet.subscribedDataSetTarget.targetVariablesSize = 1;
        readerConfig.subscribedDataSet.subscribedDataSetTarget.targetVariables     = (UA_FieldTargetVariable *)
            UA_calloc(readerConfig.subscribedDataSet.subscribedDataSetTarget.targetVariablesSize, sizeof(UA_FieldTargetVariable));

        /* For creating Targetvariable */
        UA_FieldTargetDataType_init(&readerConfig.subscribedDataSet.subscribedDataSetTarget.targetVariables[0].targetVariable);
        readerConfig.subscribedDataSet.subscribedDataSetTarget.targetVariables[0].targetVariable.attributeId  = UA_ATTRIBUTEID_VALUE;
        readerConfig.subscribedDataSet.subscribedDataSetTarget.targetVariables[0].targetVariable.targetNodeId = nodeIdDateTime;
        retVal |= UA_Server_addDataSetReader(server, readerGroupId, &readerConfig, &readerIdentifier);
        ck_assert_int_eq(retVal, UA_STATUSCODE_GOOD);
        UA_free(readerConfig.subscribedDataSet.subscribedDataSetTarget.targetVariables);

        /* run server - publisher and subscriber */
        retVal |= UA_Server_setWriterGroupOperational(server, writerGroup);
        ck_assert_int_eq(retVal, UA_STATUSCODE_GOOD);
        UA_Server_setReaderGroupOperational(server, readerGroupId);
        ck_assert_int_eq(retVal, UA_STATUSCODE_GOOD);
        UA_free(pMetaData->fields);
}END_TEST

START_TEST(SinglePublishSubscribeDateTimeRaw) {
        /* To check status after running both publisher and subscriber */
        UA_StatusCode retVal = UA_STATUSCODE_GOOD;
        UA_PublishedDataSetConfig pdsConfig;
        UA_NodeId dataSetWriter;
        UA_NodeId readerIdentifier;
        UA_NodeId writerGroup;
        UA_DataSetReaderConfig readerConfig;
        memset(&pdsConfig, 0, sizeof(UA_PublishedDataSetConfig));
        pdsConfig.publishedDataSetType = UA_PUBSUB_DATASET_PUBLISHEDITEMS;
        pdsConfig.name = UA_STRING("PublishedDataSet Test");
        UA_Server_addPublishedDataSet(server, &pdsConfig, &publishedDataSetId);
        ck_assert_int_eq(retVal, UA_STATUSCODE_GOOD);
        /* Data Set Field */
        UA_NodeId dataSetFieldId;
        UA_DataSetFieldConfig dataSetFieldConfig;
        memset(&dataSetFieldConfig, 0, sizeof(UA_DataSetFieldConfig));
        dataSetFieldConfig.dataSetFieldType = UA_PUBSUB_DATASETFIELD_VARIABLE;
        dataSetFieldConfig.field.variable.fieldNameAlias = UA_STRING("Server localtime");
        dataSetFieldConfig.field.variable.promotedField = UA_FALSE;
        dataSetFieldConfig.field.variable.publishParameters.publishedVariable = UA_NODEID_NUMERIC(0, UA_NS0ID_SERVER_LOCALTIME);
        dataSetFieldConfig.field.variable.publishParameters.attributeId = UA_ATTRIBUTEID_VALUE;
        UA_Server_addDataSetField(server, publishedDataSetId, &dataSetFieldConfig, &dataSetFieldId);
        /* Writer group */
        UA_WriterGroupConfig writerGroupConfig;
        memset(&writerGroupConfig, 0, sizeof(writerGroupConfig));
        writerGroupConfig.name = UA_STRING("WriterGroup Test");
        writerGroupConfig.publishingInterval = PUBLISH_INTERVAL;
        writerGroupConfig.enabled = UA_FALSE;
        writerGroupConfig.writerGroupId = WRITER_GROUP_ID;
        writerGroupConfig.encodingMimeType = UA_PUBSUB_ENCODING_UADP;
        retVal |= UA_Server_addWriterGroup(server, connectionId, &writerGroupConfig, &writerGroup);
        /* DataSetWriter */
        UA_DataSetWriterConfig dataSetWriterConfig;
        memset(&dataSetWriterConfig, 0, sizeof(dataSetWriterConfig));
        dataSetWriterConfig.name = UA_STRING("DataSetWriter Test");
        dataSetWriterConfig.dataSetWriterId = DATASET_WRITER_ID;
        dataSetWriterConfig.keyFrameCount = 10;
        dataSetWriterConfig.dataSetFieldContentMask = UA_DATASETFIELDCONTENTMASK_RAWDATA;
        retVal |= UA_Server_addDataSetWriter(server, writerGroup, publishedDataSetId,
                                             &dataSetWriterConfig, &dataSetWriter);
        ck_assert_int_eq(retVal, UA_STATUSCODE_GOOD);
        /* Reader Group */
        UA_ReaderGroupConfig readerGroupConfig;
        memset (&readerGroupConfig, 0, sizeof (UA_ReaderGroupConfig));
        readerGroupConfig.name = UA_STRING ("ReaderGroup Test");
        retVal |=  UA_Server_addReaderGroup (server, connectionId, &readerGroupConfig, &readerGroupId);
        ck_assert_int_eq(retVal, UA_STATUSCODE_GOOD);
        /* Data Set Reader */
        memset (&readerConfig, 0, sizeof (UA_DataSetReaderConfig));
        readerConfig.name = UA_STRING ("DataSetReader Test");
        readerConfig.dataSetWriterId = DATASET_WRITER_ID;
        /* Setting up Meta data configuration in DataSetReader for DateTime DataType */
        UA_DataSetMetaDataType *pMetaData = &readerConfig.dataSetMetaData;
        /* FilltestMetadata function in subscriber implementation */
        UA_DataSetMetaDataType_init (pMetaData);
        pMetaData->name = UA_STRING ("DataSet Test");
        /* Static definition of number of fields size to 1 to create one
        targetVariable */
        pMetaData->fieldsSize = 1;
        pMetaData->fields = (UA_FieldMetaData*)UA_Array_new (pMetaData->fieldsSize,
                                                             &UA_TYPES[UA_TYPES_FIELDMETADATA]);
        /* DateTime DataType */
        UA_FieldMetaData_init (&pMetaData->fields[0]);
        UA_NodeId_copy (&UA_TYPES[UA_TYPES_DATETIME].typeId,
                        &pMetaData->fields[0].dataType);
        pMetaData->fields[0].builtInType = UA_NS0ID_DATETIME;
        pMetaData->fields[0].valueRank = -1; /* scalar */

        readerConfig.subscribedDataSet.subscribedDataSetTarget.targetVariablesSize = 1;
        readerConfig.subscribedDataSet.subscribedDataSetTarget.targetVariables     = (UA_FieldTargetVariable *)
            UA_calloc(readerConfig.subscribedDataSet.subscribedDataSetTarget.targetVariablesSize, sizeof(UA_FieldTargetVariable));

        /* For creating Targetvariable */
        UA_FieldTargetDataType_init(&readerConfig.subscribedDataSet.subscribedDataSetTarget.targetVariables[0].targetVariable);
        readerConfig.subscribedDataSet.subscribedDataSetTarget.targetVariables[0].targetVariable.attributeId  = UA_ATTRIBUTEID_VALUE;
        readerConfig.subscribedDataSet.subscribedDataSetTarget.targetVariables[0].targetVariable.targetNodeId = nodeIdDateTime;
        retVal |= UA_Server_addDataSetReader(server, readerGroupId, &readerConfig, &readerIdentifier);
        ck_assert_int_eq(retVal, UA_STATUSCODE_GOOD);
        UA_free(readerConfig.subscribedDataSet.subscribedDataSetTarget.targetVariables);

        /* run server - publisher and subscriber */
        retVal |= UA_Server_setWriterGroupOperational(server, writerGroup);
        ck_assert_int_eq(retVal, UA_STATUSCODE_GOOD);
        UA_Server_setReaderGroupOperational(server, readerGroupId);
        ck_assert_int_eq(retVal, UA_STATUSCODE_GOOD);
        UA_free(pMetaData->fields);
}END_TEST

START_TEST(SinglePublishSubscribeInt32) {
        /* To check status after running both publisher and subscriber */
        UA_StatusCode retVal = UA_STATUSCODE_GOOD;
        UA_PublishedDataSetConfig pdsConfig;
        UA_NodeId dataSetWriter;
        UA_NodeId readerIdentifier;
        UA_NodeId writerGroup;
        UA_DataSetReaderConfig readerConfig;

        /* Published DataSet */
        memset(&pdsConfig, 0, sizeof(UA_PublishedDataSetConfig));
        pdsConfig.publishedDataSetType = UA_PUBSUB_DATASET_PUBLISHEDITEMS;
        pdsConfig.name = UA_STRING("PublishedDataSet Test");
        UA_Server_addPublishedDataSet(server, &pdsConfig, &publishedDataSetId);
        ck_assert_int_eq(retVal, UA_STATUSCODE_GOOD);

        /* Create variable to publish integer data */
        UA_NodeId publisherNode;
        UA_VariableAttributes attr = UA_VariableAttributes_default;
        attr.description           = UA_LOCALIZEDTEXT("en-US","Published Int32");
        attr.displayName           = UA_LOCALIZEDTEXT("en-US","Published Int32");
        attr.dataType              = UA_TYPES[UA_TYPES_INT32].typeId;
        UA_Int32 publisherData     = 42;
        UA_Variant_setScalar(&attr.value, &publisherData, &UA_TYPES[UA_TYPES_INT32]);
        retVal = UA_Server_addVariableNode(server, UA_NODEID_NUMERIC(1, PUBLISHVARIABLE_NODEID),
                                           UA_NODEID_NUMERIC(0, UA_NS0ID_OBJECTSFOLDER),
                                           UA_NODEID_NUMERIC(0, UA_NS0ID_ORGANIZES),
                                           UA_QUALIFIEDNAME(1, "Published Int32"),
                                           UA_NODEID_NUMERIC(0, UA_NS0ID_BASEDATAVARIABLETYPE),
                                           attr, NULL, &publisherNode);
        ck_assert_int_eq(retVal, UA_STATUSCODE_GOOD);

        /* Data Set Field */
        UA_NodeId dataSetFieldIdent;
        UA_DataSetFieldConfig dataSetFieldConfig;
        memset(&dataSetFieldConfig, 0, sizeof(UA_DataSetFieldConfig));
        dataSetFieldConfig.dataSetFieldType              = UA_PUBSUB_DATASETFIELD_VARIABLE;
        dataSetFieldConfig.field.variable.fieldNameAlias = UA_STRING("Published Int32");
        dataSetFieldConfig.field.variable.promotedField  = UA_FALSE;
        dataSetFieldConfig.field.variable.publishParameters.publishedVariable = publisherNode;
        dataSetFieldConfig.field.variable.publishParameters.attributeId       = UA_ATTRIBUTEID_VALUE;
        UA_Server_addDataSetField (server, publishedDataSetId, &dataSetFieldConfig, &dataSetFieldIdent);

        /* Writer group */
        UA_WriterGroupConfig writerGroupConfig;
        memset(&writerGroupConfig, 0, sizeof(writerGroupConfig));
        writerGroupConfig.name               = UA_STRING("WriterGroup Test");
        writerGroupConfig.publishingInterval = PUBLISH_INTERVAL;
        writerGroupConfig.enabled            = UA_FALSE;
        writerGroupConfig.writerGroupId      = WRITER_GROUP_ID;
        writerGroupConfig.encodingMimeType   = UA_PUBSUB_ENCODING_UADP;
        /* Message settings in WriterGroup to include necessary headers */
        writerGroupConfig.messageSettings.encoding             = UA_EXTENSIONOBJECT_DECODED;
        writerGroupConfig.messageSettings.content.decoded.type = &UA_TYPES[UA_TYPES_UADPWRITERGROUPMESSAGEDATATYPE];
        UA_UadpWriterGroupMessageDataType *writerGroupMessage  = UA_UadpWriterGroupMessageDataType_new();
        writerGroupMessage->networkMessageContentMask =
            (UA_UadpNetworkMessageContentMask)UA_UADPNETWORKMESSAGECONTENTMASK_PUBLISHERID |
            (UA_UadpNetworkMessageContentMask)UA_UADPNETWORKMESSAGECONTENTMASK_GROUPHEADER |
            (UA_UadpNetworkMessageContentMask)UA_UADPNETWORKMESSAGECONTENTMASK_WRITERGROUPID |
            (UA_UadpNetworkMessageContentMask)UA_UADPNETWORKMESSAGECONTENTMASK_PAYLOADHEADER;
        writerGroupConfig.messageSettings.content.decoded.data = writerGroupMessage;
        retVal |= UA_Server_addWriterGroup(server, connectionId, &writerGroupConfig, &writerGroup);
        UA_UadpWriterGroupMessageDataType_delete(writerGroupMessage);
        ck_assert_int_eq(retVal, UA_STATUSCODE_GOOD);

        /* DataSetWriter */
        UA_DataSetWriterConfig dataSetWriterConfig;
        memset(&dataSetWriterConfig, 0, sizeof(dataSetWriterConfig));
        dataSetWriterConfig.name            = UA_STRING("DataSetWriter Test");
        dataSetWriterConfig.dataSetWriterId = DATASET_WRITER_ID;
        dataSetWriterConfig.keyFrameCount   = 10;
        retVal |= UA_Server_addDataSetWriter(server, writerGroup, publishedDataSetId,
                                             &dataSetWriterConfig, &dataSetWriter);
        ck_assert_int_eq(retVal, UA_STATUSCODE_GOOD);

        /* Reader Group */
        UA_ReaderGroupConfig readerGroupConfig;
        memset (&readerGroupConfig, 0, sizeof (UA_ReaderGroupConfig));
        readerGroupConfig.name = UA_STRING ("ReaderGroup Test");
        retVal |=  UA_Server_addReaderGroup(server, connectionId, &readerGroupConfig, &readerGroupId);
        /* Data Set Reader */
        /* Parameters to filter received NetworkMessage */
        memset (&readerConfig, 0, sizeof (UA_DataSetReaderConfig));
        readerConfig.name             = UA_STRING ("DataSetReader Test");
        UA_UInt16 publisherIdentifier = PUBLISHER_ID;
        readerConfig.publisherId.type = &UA_TYPES[UA_TYPES_UINT16];
        readerConfig.publisherId.data = &publisherIdentifier;
        readerConfig.writerGroupId    = WRITER_GROUP_ID;
        readerConfig.dataSetWriterId  = DATASET_WRITER_ID;
        /* Setting up Meta data configuration in DataSetReader */
        UA_DataSetMetaDataType *pMetaData = &readerConfig.dataSetMetaData;
        /* FilltestMetadata function in subscriber implementation */
        UA_DataSetMetaDataType_init (pMetaData);
        pMetaData->name       = UA_STRING ("DataSet Test");
        /* Static definition of number of fields size to 1 to create one
           targetVariable */
        pMetaData->fieldsSize = 1;
        pMetaData->fields     = (UA_FieldMetaData*)
            UA_Array_new(pMetaData->fieldsSize, &UA_TYPES[UA_TYPES_FIELDMETADATA]);
        /* Unsigned Integer DataType */
        UA_FieldMetaData_init (&pMetaData->fields[0]);
        UA_NodeId_copy (&UA_TYPES[UA_TYPES_INT32].typeId,
                        &pMetaData->fields[0].dataType);
        pMetaData->fields[0].builtInType = UA_NS0ID_INT32;
        pMetaData->fields[0].valueRank   = -1; /* scalar */
        retVal |= UA_Server_addDataSetReader(server, readerGroupId, &readerConfig,
                                             &readerIdentifier);
        ck_assert_int_eq(retVal, UA_STATUSCODE_GOOD);

        /* Add Subscribed Variables */
        /* Variable to subscribe data */
        UA_NodeId newnodeId;
        UA_VariableAttributes vAttr = UA_VariableAttributes_default;
        vAttr.description = UA_LOCALIZEDTEXT ("en-US", "Subscribed Int32");
        vAttr.displayName = UA_LOCALIZEDTEXT ("en-US", "Subscribed Int32");
        vAttr.dataType    = UA_TYPES[UA_TYPES_INT32].typeId;
        retVal = UA_Server_addVariableNode(server, UA_NODEID_NUMERIC(1, SUBSCRIBEVARIABLE_NODEID), folderId,
                                           UA_NODEID_NUMERIC(0, UA_NS0ID_HASCOMPONENT),  UA_QUALIFIEDNAME(1, "Subscribed Int32"),
                                           UA_NODEID_NUMERIC(0, UA_NS0ID_BASEDATAVARIABLETYPE), vAttr, NULL, &newnodeId);
        ck_assert_int_eq(retVal, UA_STATUSCODE_GOOD);
        UA_FieldTargetVariable targetVar;
        memset(&targetVar, 0, sizeof(UA_FieldTargetVariable));
        /* For creating Targetvariable */
        UA_FieldTargetDataType_init(&targetVar.targetVariable);
        targetVar.targetVariable.attributeId  = UA_ATTRIBUTEID_VALUE;
        targetVar.targetVariable.targetNodeId = newnodeId;
        retVal |= UA_Server_DataSetReader_createTargetVariables(server, readerIdentifier,
                                                                1, &targetVar);
        ck_assert_int_eq(retVal, UA_STATUSCODE_GOOD);
        UA_FieldTargetDataType_clear(&targetVar.targetVariable);
        UA_free(pMetaData->fields);

        /* run server - publisher and subscriber */
        retVal |= UA_Server_setWriterGroupOperational(server, writerGroup);
        ck_assert_int_eq(retVal, UA_STATUSCODE_GOOD);
        UA_Server_setReaderGroupOperational(server, readerGroupId);
        ck_assert_int_eq(retVal, UA_STATUSCODE_GOOD);

        checkReceived();
} END_TEST

START_TEST(SinglePublishSubscribeInt32StatusCode) {
        /* To check status after running both publisher and subscriber */
        UA_StatusCode retVal = UA_STATUSCODE_GOOD;
        UA_PublishedDataSetConfig pdsConfig;
        UA_NodeId dataSetWriter;
        UA_NodeId readerIdentifier;
        UA_NodeId writerGroup;
        UA_DataSetReaderConfig readerConfig;

        /* Published DataSet */
        memset(&pdsConfig, 0, sizeof(UA_PublishedDataSetConfig));
        pdsConfig.publishedDataSetType = UA_PUBSUB_DATASET_PUBLISHEDITEMS;
        pdsConfig.name = UA_STRING("PublishedDataSet Test");
        UA_Server_addPublishedDataSet(server, &pdsConfig, &publishedDataSetId);
        ck_assert_int_eq(retVal, UA_STATUSCODE_GOOD);

        /* Create variable to publish integer data */
        UA_NodeId publisherNode;
        UA_VariableAttributes attr = UA_VariableAttributes_default;
        attr.description           = UA_LOCALIZEDTEXT("en-US","Published Int32");
        attr.displayName           = UA_LOCALIZEDTEXT("en-US","Published Int32");
        attr.dataType              = UA_TYPES[UA_TYPES_INT32].typeId;
        UA_Int32 publisherData     = 42;
        UA_Variant_setScalar(&attr.value, &publisherData, &UA_TYPES[UA_TYPES_INT32]);
        retVal = UA_Server_addVariableNode(server, UA_NODEID_NUMERIC(1, PUBLISHVARIABLE_NODEID),
                                           UA_NODEID_NUMERIC(0, UA_NS0ID_OBJECTSFOLDER),
                                           UA_NODEID_NUMERIC(0, UA_NS0ID_ORGANIZES),
                                           UA_QUALIFIEDNAME(1, "Published Int32"),
                                           UA_NODEID_NUMERIC(0, UA_NS0ID_BASEDATAVARIABLETYPE),
                                           attr, NULL, &publisherNode);
        ck_assert_int_eq(retVal, UA_STATUSCODE_GOOD);

        /* Data Set Field */
        UA_NodeId dataSetFieldIdent;
        UA_DataSetFieldConfig dataSetFieldConfig;
        memset(&dataSetFieldConfig, 0, sizeof(UA_DataSetFieldConfig));
        dataSetFieldConfig.dataSetFieldType              = UA_PUBSUB_DATASETFIELD_VARIABLE;
        dataSetFieldConfig.field.variable.fieldNameAlias = UA_STRING("Published Int32");
        dataSetFieldConfig.field.variable.promotedField  = UA_FALSE;
        dataSetFieldConfig.field.variable.publishParameters.publishedVariable = publisherNode;
        dataSetFieldConfig.field.variable.publishParameters.attributeId       = UA_ATTRIBUTEID_VALUE;
        UA_Server_addDataSetField (server, publishedDataSetId, &dataSetFieldConfig, &dataSetFieldIdent);

        /* Writer group */
        UA_WriterGroupConfig writerGroupConfig;
        memset(&writerGroupConfig, 0, sizeof(writerGroupConfig));
        writerGroupConfig.name               = UA_STRING("WriterGroup Test");
        writerGroupConfig.publishingInterval = PUBLISH_INTERVAL;
        writerGroupConfig.enabled            = UA_FALSE;
        writerGroupConfig.writerGroupId      = WRITER_GROUP_ID;
        writerGroupConfig.encodingMimeType   = UA_PUBSUB_ENCODING_UADP;
        /* Message settings in WriterGroup to include necessary headers */
        writerGroupConfig.messageSettings.encoding             = UA_EXTENSIONOBJECT_DECODED;
        writerGroupConfig.messageSettings.content.decoded.type = &UA_TYPES[UA_TYPES_UADPWRITERGROUPMESSAGEDATATYPE];
        UA_UadpWriterGroupMessageDataType *writerGroupMessage  = UA_UadpWriterGroupMessageDataType_new();
        writerGroupMessage->networkMessageContentMask =
            (UA_UadpNetworkMessageContentMask)UA_UADPNETWORKMESSAGECONTENTMASK_PUBLISHERID |
            (UA_UadpNetworkMessageContentMask)UA_UADPNETWORKMESSAGECONTENTMASK_GROUPHEADER |
            (UA_UadpNetworkMessageContentMask)UA_UADPNETWORKMESSAGECONTENTMASK_WRITERGROUPID |
            (UA_UadpNetworkMessageContentMask)UA_UADPNETWORKMESSAGECONTENTMASK_PAYLOADHEADER;
        writerGroupConfig.messageSettings.content.decoded.data = writerGroupMessage;
        retVal |= UA_Server_addWriterGroup(server, connectionId, &writerGroupConfig, &writerGroup);
        UA_Server_setWriterGroupOperational(server, writerGroup);
        UA_UadpWriterGroupMessageDataType_delete(writerGroupMessage);
        ck_assert_int_eq(retVal, UA_STATUSCODE_GOOD);

        /* DataSetWriter */
        UA_DataSetWriterConfig dataSetWriterConfig;
        memset(&dataSetWriterConfig, 0, sizeof(dataSetWriterConfig));
        dataSetWriterConfig.name            = UA_STRING("DataSetWriter Test");
        dataSetWriterConfig.dataSetWriterId = DATASET_WRITER_ID;
        dataSetWriterConfig.keyFrameCount   = 10;
        dataSetWriterConfig.dataSetFieldContentMask = UA_DATASETFIELDCONTENTMASK_STATUSCODE;
        retVal |= UA_Server_addDataSetWriter(server, writerGroup, publishedDataSetId,
                                             &dataSetWriterConfig, &dataSetWriter);
        ck_assert_int_eq(retVal, UA_STATUSCODE_GOOD);

        /* Reader Group */
        UA_ReaderGroupConfig readerGroupConfig;
        memset (&readerGroupConfig, 0, sizeof (UA_ReaderGroupConfig));
        readerGroupConfig.name = UA_STRING ("ReaderGroup Test");
        retVal |=  UA_Server_addReaderGroup(server, connectionId, &readerGroupConfig, &readerGroupId);
        UA_Server_setReaderGroupOperational(server, readerGroupId);

        /* Data Set Reader */
        /* Parameters to filter received NetworkMessage */
        memset (&readerConfig, 0, sizeof (UA_DataSetReaderConfig));
        readerConfig.name             = UA_STRING ("DataSetReader Test");
        UA_UInt16 publisherIdentifier = PUBLISHER_ID;
        readerConfig.publisherId.type = &UA_TYPES[UA_TYPES_UINT16];
        readerConfig.publisherId.data = &publisherIdentifier;
        readerConfig.writerGroupId    = WRITER_GROUP_ID;
        readerConfig.dataSetWriterId  = DATASET_WRITER_ID;
        readerConfig.dataSetFieldContentMask = UA_DATASETFIELDCONTENTMASK_STATUSCODE;
        /* Setting up Meta data configuration in DataSetReader */
        UA_DataSetMetaDataType *pMetaData = &readerConfig.dataSetMetaData;
        /* FilltestMetadata function in subscriber implementation */
        UA_DataSetMetaDataType_init (pMetaData);
        pMetaData->name       = UA_STRING ("DataSet Test");
        /* Static definition of number of fields size to 1 to create one
           targetVariable */
        pMetaData->fieldsSize = 1;
        pMetaData->fields     = (UA_FieldMetaData*)
            UA_Array_new(pMetaData->fieldsSize, &UA_TYPES[UA_TYPES_FIELDMETADATA]);
        /* Unsigned Integer DataType */
        UA_FieldMetaData_init (&pMetaData->fields[0]);
        UA_NodeId_copy (&UA_TYPES[UA_TYPES_INT32].typeId,
                        &pMetaData->fields[0].dataType);
        pMetaData->fields[0].builtInType = UA_NS0ID_INT32;
        pMetaData->fields[0].valueRank   = -1; /* scalar */
        retVal |= UA_Server_addDataSetReader(server, readerGroupId, &readerConfig,
                                             &readerIdentifier);
        ck_assert_int_eq(retVal, UA_STATUSCODE_GOOD);

        /* Add Subscribed Variables */
        /* Variable to subscribe data */
        UA_NodeId newnodeId;
        UA_VariableAttributes vAttr = UA_VariableAttributes_default;
        vAttr.description = UA_LOCALIZEDTEXT ("en-US", "Subscribed Int32");
        vAttr.displayName = UA_LOCALIZEDTEXT ("en-US", "Subscribed Int32");
        vAttr.dataType    = UA_TYPES[UA_TYPES_INT32].typeId;
        retVal = UA_Server_addVariableNode(server, UA_NODEID_NUMERIC(1, SUBSCRIBEVARIABLE_NODEID), folderId,
                                           UA_NODEID_NUMERIC(0, UA_NS0ID_HASCOMPONENT),  UA_QUALIFIEDNAME(1, "Subscribed Int32"),
                                           UA_NODEID_NUMERIC(0, UA_NS0ID_BASEDATAVARIABLETYPE), vAttr, NULL, &newnodeId);
        ck_assert_int_eq(retVal, UA_STATUSCODE_GOOD);
        UA_FieldTargetVariable targetVar;
        memset(&targetVar, 0, sizeof(UA_FieldTargetVariable));
        /* For creating Targetvariable */
        UA_FieldTargetDataType_init(&targetVar.targetVariable);
        targetVar.targetVariable.attributeId  = UA_ATTRIBUTEID_VALUE;
        targetVar.targetVariable.targetNodeId = newnodeId;
        retVal |= UA_Server_DataSetReader_createTargetVariables(server, readerIdentifier,
                                                                1, &targetVar);
        ck_assert_int_eq(retVal, UA_STATUSCODE_GOOD);
        UA_FieldTargetDataType_clear(&targetVar.targetVariable);
        UA_free(pMetaData->fields);

        /* Write the value back - but with a status code */
        UA_ReadValueId rvi;
        UA_ReadValueId_init(&rvi);
        rvi.attributeId = UA_ATTRIBUTEID_VALUE;
        rvi.nodeId = publisherNode;

        UA_WriteValue wv;
        UA_WriteValue_init(&wv);
        wv.value = UA_Server_read(server, &rvi, UA_TIMESTAMPSTORETURN_NEITHER);
        wv.value.hasStatus = true;
        wv.value.status = UA_STATUSCODE_BADINTERNALERROR;
        wv.attributeId = UA_ATTRIBUTEID_VALUE;
        wv.nodeId = publisherNode;
        UA_Server_write(server, &wv);

        /* run server - publisher and subscriber */
        UA_fakeSleep(PUBLISH_INTERVAL + 1);
        UA_Server_run_iterate(server,true);
        UA_fakeSleep(PUBLISH_INTERVAL + 1);
        UA_Server_run_iterate(server,true);

        /* Check that the status code was received */
        checkReceived();

        /* Unset the status code */
        wv.value.hasStatus = false;
        UA_Server_write(server, &wv);
        UA_WriteValue_clear(&wv);
} END_TEST

START_TEST(SinglePublishSubscribeInt64) {
        /* To check status after running both publisher and subscriber */
        UA_StatusCode retVal = UA_STATUSCODE_GOOD;
        UA_PublishedDataSetConfig pdsConfig;
        UA_NodeId dataSetWriter;
        UA_NodeId readerIdentifier;
        UA_NodeId writerGroup;
        UA_DataSetReaderConfig readerConfig;

        /* Published DataSet */
        memset(&pdsConfig, 0, sizeof(UA_PublishedDataSetConfig));
        pdsConfig.publishedDataSetType = UA_PUBSUB_DATASET_PUBLISHEDITEMS;
        pdsConfig.name = UA_STRING("PublishedDataSet Test");
        UA_Server_addPublishedDataSet(server, &pdsConfig, &publishedDataSetId);
        ck_assert_int_eq(retVal, UA_STATUSCODE_GOOD);

        /* Create variable to publish integer data */
        UA_NodeId publisherNode;
        UA_VariableAttributes attr = UA_VariableAttributes_default;
        attr.description           = UA_LOCALIZEDTEXT("en-US","Published Int64");
        attr.displayName           = UA_LOCALIZEDTEXT("en-US","Published Int64");
        attr.dataType              = UA_TYPES[UA_TYPES_INT64].typeId;
        UA_Int64 publisherData     = 64;
        UA_Variant_setScalar(&attr.value, &publisherData, &UA_TYPES[UA_TYPES_INT64]);
        retVal = UA_Server_addVariableNode(server, UA_NODEID_NUMERIC(1, PUBLISHVARIABLE_NODEID),
                                           UA_NODEID_NUMERIC(0, UA_NS0ID_OBJECTSFOLDER),
                                           UA_NODEID_NUMERIC(0, UA_NS0ID_ORGANIZES),
                                           UA_QUALIFIEDNAME(1, "Published Int64"),
                                           UA_NODEID_NUMERIC(0, UA_NS0ID_BASEDATAVARIABLETYPE),
                                           attr, NULL, &publisherNode);
        ck_assert_int_eq(retVal, UA_STATUSCODE_GOOD);

        /* Data Set Field */
        UA_NodeId dataSetFieldIdent;
        UA_DataSetFieldConfig dataSetFieldConfig;
        memset(&dataSetFieldConfig, 0, sizeof(UA_DataSetFieldConfig));
        dataSetFieldConfig.dataSetFieldType              = UA_PUBSUB_DATASETFIELD_VARIABLE;
        dataSetFieldConfig.field.variable.fieldNameAlias = UA_STRING("Published Int64");
        dataSetFieldConfig.field.variable.promotedField  = UA_FALSE;
        dataSetFieldConfig.field.variable.publishParameters.publishedVariable = publisherNode;
        dataSetFieldConfig.field.variable.publishParameters.attributeId       = UA_ATTRIBUTEID_VALUE;
        UA_Server_addDataSetField (server, publishedDataSetId, &dataSetFieldConfig, &dataSetFieldIdent);

        /* Writer group */
        UA_WriterGroupConfig writerGroupConfig;
        memset(&writerGroupConfig, 0, sizeof(writerGroupConfig));
        writerGroupConfig.name               = UA_STRING("WriterGroup Test");
        writerGroupConfig.publishingInterval = PUBLISH_INTERVAL;
        writerGroupConfig.enabled            = UA_FALSE;
        writerGroupConfig.writerGroupId      = WRITER_GROUP_ID;
        writerGroupConfig.encodingMimeType   = UA_PUBSUB_ENCODING_UADP;
        /* Message settings in WriterGroup to include necessary headers */
        writerGroupConfig.messageSettings.encoding             = UA_EXTENSIONOBJECT_DECODED;
        writerGroupConfig.messageSettings.content.decoded.type = &UA_TYPES[UA_TYPES_UADPWRITERGROUPMESSAGEDATATYPE];
        UA_UadpWriterGroupMessageDataType *writerGroupMessage  = UA_UadpWriterGroupMessageDataType_new();
        writerGroupMessage->networkMessageContentMask =
            (UA_UadpNetworkMessageContentMask)UA_UADPNETWORKMESSAGECONTENTMASK_PUBLISHERID |
            (UA_UadpNetworkMessageContentMask)UA_UADPNETWORKMESSAGECONTENTMASK_GROUPHEADER |
            (UA_UadpNetworkMessageContentMask)UA_UADPNETWORKMESSAGECONTENTMASK_WRITERGROUPID |
            (UA_UadpNetworkMessageContentMask)UA_UADPNETWORKMESSAGECONTENTMASK_PAYLOADHEADER;
        writerGroupConfig.messageSettings.content.decoded.data = writerGroupMessage;
        retVal |= UA_Server_addWriterGroup(server, connectionId, &writerGroupConfig, &writerGroup);
        UA_UadpWriterGroupMessageDataType_delete(writerGroupMessage);
        ck_assert_int_eq(retVal, UA_STATUSCODE_GOOD);

        /* DataSetWriter */
        UA_DataSetWriterConfig dataSetWriterConfig;
        memset(&dataSetWriterConfig, 0, sizeof(dataSetWriterConfig));
        dataSetWriterConfig.name            = UA_STRING("DataSetWriter Test");
        dataSetWriterConfig.dataSetWriterId = DATASET_WRITER_ID;
        dataSetWriterConfig.keyFrameCount   = 10;
        retVal |= UA_Server_addDataSetWriter(server, writerGroup, publishedDataSetId,
                                             &dataSetWriterConfig, &dataSetWriter);
        ck_assert_int_eq(retVal, UA_STATUSCODE_GOOD);

        /* Reader Group */
        UA_ReaderGroupConfig readerGroupConfig;
        memset (&readerGroupConfig, 0, sizeof (UA_ReaderGroupConfig));
        readerGroupConfig.name = UA_STRING ("ReaderGroup Test");
        retVal |=  UA_Server_addReaderGroup(server, connectionId,
                                            &readerGroupConfig, &readerGroupId);
        /* Data Set Reader */
        /* Parameters to filter received NetworkMessage */
        memset (&readerConfig, 0, sizeof (UA_DataSetReaderConfig));
        readerConfig.name             = UA_STRING ("DataSetReader Test");
        UA_UInt16 publisherIdentifier = PUBLISHER_ID;
        readerConfig.publisherId.type = &UA_TYPES[UA_TYPES_UINT16];
        readerConfig.publisherId.data = &publisherIdentifier;
        readerConfig.writerGroupId    = WRITER_GROUP_ID;
        readerConfig.dataSetWriterId  = DATASET_WRITER_ID;
        /* Setting up Meta data configuration in DataSetReader */
        UA_DataSetMetaDataType *pMetaData = &readerConfig.dataSetMetaData;
        /* FilltestMetadata function in subscriber implementation */
        UA_DataSetMetaDataType_init (pMetaData);
        pMetaData->name       = UA_STRING ("DataSet Test");
        /* Static definition of number of fields size to 1 to create one
           targetVariable */
        pMetaData->fieldsSize = 1;
        pMetaData->fields     = (UA_FieldMetaData*)
            UA_Array_new(pMetaData->fieldsSize, &UA_TYPES[UA_TYPES_FIELDMETADATA]);

        /* Unsigned Integer DataType */
        UA_FieldMetaData_init (&pMetaData->fields[0]);
        UA_NodeId_copy (&UA_TYPES[UA_TYPES_INT64].typeId,
                        &pMetaData->fields[0].dataType);
        pMetaData->fields[0].builtInType = UA_NS0ID_INT64;
        pMetaData->fields[0].valueRank   = -1; /* scalar */
        retVal |= UA_Server_addDataSetReader(server, readerGroupId, &readerConfig,
                                             &readerIdentifier);
        ck_assert_int_eq(retVal, UA_STATUSCODE_GOOD);

        /* Add Subscribed Variables */
        /* Variable to subscribe data */
        UA_NodeId newnodeId;
        UA_VariableAttributes vAttr = UA_VariableAttributes_default;
        vAttr.description = UA_LOCALIZEDTEXT ("en-US", "Subscribed Int64");
        vAttr.displayName = UA_LOCALIZEDTEXT ("en-US", "Subscribed Int64");
        vAttr.dataType    = UA_TYPES[UA_TYPES_INT64].typeId;
        retVal = UA_Server_addVariableNode(server, UA_NODEID_NUMERIC(1, SUBSCRIBEVARIABLE_NODEID), folderId,
                                           UA_NODEID_NUMERIC(0, UA_NS0ID_HASCOMPONENT),
                                           UA_QUALIFIEDNAME(1, "Subscribed Int64"),
                                           UA_NODEID_NUMERIC(0, UA_NS0ID_BASEDATAVARIABLETYPE),
                                           vAttr, NULL, &newnodeId);
        ck_assert_int_eq(retVal, UA_STATUSCODE_GOOD);
        UA_FieldTargetVariable targetVar;
        memset(&targetVar, 0, sizeof(UA_FieldTargetVariable));
        /* For creating Targetvariable */
        UA_FieldTargetDataType_init(&targetVar.targetVariable);
        targetVar.targetVariable.attributeId  = UA_ATTRIBUTEID_VALUE;
        targetVar.targetVariable.targetNodeId = newnodeId;
        retVal |= UA_Server_DataSetReader_createTargetVariables(server, readerIdentifier,
                                                                1, &targetVar);
        ck_assert_int_eq(retVal, UA_STATUSCODE_GOOD);
        UA_FieldTargetDataType_clear(&targetVar.targetVariable);
        UA_free(pMetaData->fields);

        /* run server - publisher and subscriber */
        retVal |= UA_Server_setWriterGroupOperational(server, writerGroup);
        ck_assert_int_eq(retVal, UA_STATUSCODE_GOOD);
        UA_Server_setReaderGroupOperational(server, readerGroupId);
        ck_assert_int_eq(retVal, UA_STATUSCODE_GOOD);

        checkReceived();
} END_TEST

START_TEST(SinglePublishSubscribeBool) {
        /* To check status after running both publisher and subscriber */
        UA_StatusCode retVal = UA_STATUSCODE_GOOD;
        UA_PublishedDataSetConfig pdsConfig;
        UA_NodeId dataSetWriter;
        UA_NodeId readerIdentifier;
        UA_NodeId writerGroup;
        UA_DataSetReaderConfig readerConfig;

        /* Published DataSet */
        memset(&pdsConfig, 0, sizeof(UA_PublishedDataSetConfig));
        pdsConfig.publishedDataSetType = UA_PUBSUB_DATASET_PUBLISHEDITEMS;
        pdsConfig.name = UA_STRING("PublishedDataSet Test");
        UA_Server_addPublishedDataSet(server, &pdsConfig, &publishedDataSetId);
        ck_assert_int_eq(retVal, UA_STATUSCODE_GOOD);

        /* Create variable to publish boolean data */
        UA_NodeId publisherNode;
        UA_VariableAttributes attr = UA_VariableAttributes_default;
        attr.description           = UA_LOCALIZEDTEXT("en-US","Published Bool");
        attr.displayName           = UA_LOCALIZEDTEXT("en-US","Published Bool");
        attr.dataType              = UA_TYPES[UA_TYPES_BOOLEAN].typeId;
        UA_Boolean publisherData   = UA_FALSE;
        UA_Variant_setScalar(&attr.value, &publisherData, &UA_TYPES[UA_TYPES_BOOLEAN]);
        retVal = UA_Server_addVariableNode(server, UA_NODEID_NUMERIC(1, PUBLISHVARIABLE_NODEID),
                                           UA_NODEID_NUMERIC(0, UA_NS0ID_OBJECTSFOLDER),
                                           UA_NODEID_NUMERIC(0, UA_NS0ID_ORGANIZES),
                                           UA_QUALIFIEDNAME(1, "Published Bool"),
                                           UA_NODEID_NUMERIC(0, UA_NS0ID_BASEDATAVARIABLETYPE),
                                           attr, NULL, &publisherNode);
        ck_assert_int_eq(retVal, UA_STATUSCODE_GOOD);

        /* Data Set Field */
        UA_NodeId dataSetFieldIdent;
        UA_DataSetFieldConfig dataSetFieldConfig;
        memset(&dataSetFieldConfig, 0, sizeof(UA_DataSetFieldConfig));
        dataSetFieldConfig.dataSetFieldType              = UA_PUBSUB_DATASETFIELD_VARIABLE;
        dataSetFieldConfig.field.variable.fieldNameAlias = UA_STRING("Published Bool");
        dataSetFieldConfig.field.variable.promotedField  = UA_FALSE;
        dataSetFieldConfig.field.variable.publishParameters.publishedVariable = publisherNode;
        dataSetFieldConfig.field.variable.publishParameters.attributeId       = UA_ATTRIBUTEID_VALUE;
        UA_Server_addDataSetField (server, publishedDataSetId, &dataSetFieldConfig, &dataSetFieldIdent);

        /* Writer group */
        UA_WriterGroupConfig writerGroupConfig;
        memset(&writerGroupConfig, 0, sizeof(writerGroupConfig));
        writerGroupConfig.name               = UA_STRING("WriterGroup Test");
        writerGroupConfig.publishingInterval = PUBLISH_INTERVAL;
        writerGroupConfig.enabled            = UA_FALSE;
        writerGroupConfig.writerGroupId      = WRITER_GROUP_ID;
        writerGroupConfig.encodingMimeType   = UA_PUBSUB_ENCODING_UADP;
        /* Message settings in WriterGroup to include necessary headers */
        writerGroupConfig.messageSettings.encoding             = UA_EXTENSIONOBJECT_DECODED;
        writerGroupConfig.messageSettings.content.decoded.type = &UA_TYPES[UA_TYPES_UADPWRITERGROUPMESSAGEDATATYPE];
        UA_UadpWriterGroupMessageDataType *writerGroupMessage  = UA_UadpWriterGroupMessageDataType_new();
        writerGroupMessage->networkMessageContentMask =
            (UA_UadpNetworkMessageContentMask)UA_UADPNETWORKMESSAGECONTENTMASK_PUBLISHERID |
            (UA_UadpNetworkMessageContentMask)UA_UADPNETWORKMESSAGECONTENTMASK_GROUPHEADER |
            (UA_UadpNetworkMessageContentMask)UA_UADPNETWORKMESSAGECONTENTMASK_WRITERGROUPID |
            (UA_UadpNetworkMessageContentMask)UA_UADPNETWORKMESSAGECONTENTMASK_PAYLOADHEADER;
        writerGroupConfig.messageSettings.content.decoded.data = writerGroupMessage;
        retVal |= UA_Server_addWriterGroup(server, connectionId, &writerGroupConfig, &writerGroup);
        UA_UadpWriterGroupMessageDataType_delete(writerGroupMessage);
        ck_assert_int_eq(retVal, UA_STATUSCODE_GOOD);

        /* DataSetWriter */
        UA_DataSetWriterConfig dataSetWriterConfig;
        memset(&dataSetWriterConfig, 0, sizeof(dataSetWriterConfig));
        dataSetWriterConfig.name            = UA_STRING("DataSetWriter Test");
        dataSetWriterConfig.dataSetWriterId = DATASET_WRITER_ID;
        dataSetWriterConfig.keyFrameCount   = 10;
        retVal |= UA_Server_addDataSetWriter(server, writerGroup, publishedDataSetId,
                                             &dataSetWriterConfig, &dataSetWriter);
        ck_assert_int_eq(retVal, UA_STATUSCODE_GOOD);

        /* Reader Group */
        UA_ReaderGroupConfig readerGroupConfig;
        memset (&readerGroupConfig, 0, sizeof (UA_ReaderGroupConfig));
        readerGroupConfig.name = UA_STRING ("ReaderGroup Test");
        retVal |=  UA_Server_addReaderGroup(server, connectionId,
                                            &readerGroupConfig, &readerGroupId);
        /* Data Set Reader */
        /* Parameters to filter received NetworkMessage */
        memset (&readerConfig, 0, sizeof (UA_DataSetReaderConfig));
        readerConfig.name             = UA_STRING ("DataSetReader Test");
        UA_UInt16 publisherIdentifier = PUBLISHER_ID;
        readerConfig.publisherId.type = &UA_TYPES[UA_TYPES_UINT16];
        readerConfig.publisherId.data = &publisherIdentifier;
        readerConfig.writerGroupId    = WRITER_GROUP_ID;
        readerConfig.dataSetWriterId  = DATASET_WRITER_ID;
        /* Setting up Meta data configuration in DataSetReader */
        UA_DataSetMetaDataType *pMetaData = &readerConfig.dataSetMetaData;
        /* FilltestMetadata function in subscriber implementation */
        UA_DataSetMetaDataType_init (pMetaData);
        pMetaData->name       = UA_STRING ("DataSet Test");
        /* Static definition of number of fields size to 1 to create one
           targetVariable */
        pMetaData->fieldsSize = 1;
        pMetaData->fields     = (UA_FieldMetaData*)
            UA_Array_new(pMetaData->fieldsSize, &UA_TYPES[UA_TYPES_FIELDMETADATA]);

        /* Boolean DataType */
        UA_FieldMetaData_init (&pMetaData->fields[0]);
        UA_NodeId_copy (&UA_TYPES[UA_TYPES_BOOLEAN].typeId,
                        &pMetaData->fields[0].dataType);
        pMetaData->fields[0].builtInType = UA_NS0ID_BOOLEAN;
        pMetaData->fields[0].valueRank   = -1; /* scalar */
        retVal |= UA_Server_addDataSetReader(server, readerGroupId, &readerConfig,
                                             &readerIdentifier);
        ck_assert_int_eq(retVal, UA_STATUSCODE_GOOD);

        /* Add Subscribed Variables */
        /* Variable to subscribe data */
        UA_NodeId newnodeId;
        UA_VariableAttributes vAttr = UA_VariableAttributes_default;
        vAttr.description = UA_LOCALIZEDTEXT ("en-US", "Subscribed Bool");
        vAttr.displayName = UA_LOCALIZEDTEXT ("en-US", "Subscribed Bool");
        vAttr.dataType    = UA_TYPES[UA_TYPES_BOOLEAN].typeId;
        retVal = UA_Server_addVariableNode(server, UA_NODEID_NUMERIC(1, SUBSCRIBEVARIABLE_NODEID), folderId,
                                           UA_NODEID_NUMERIC(0, UA_NS0ID_HASCOMPONENT),
                                           UA_QUALIFIEDNAME(1, "Subscribed Bool"),
                                           UA_NODEID_NUMERIC(0, UA_NS0ID_BASEDATAVARIABLETYPE),
                                           vAttr, NULL, &newnodeId);
        ck_assert_int_eq(retVal, UA_STATUSCODE_GOOD);
        UA_FieldTargetVariable targetVar;
        memset(&targetVar, 0, sizeof(UA_FieldTargetVariable));
        /* For creating Targetvariable */
        UA_FieldTargetDataType_init(&targetVar.targetVariable);
        targetVar.targetVariable.attributeId  = UA_ATTRIBUTEID_VALUE;
        targetVar.targetVariable.targetNodeId = newnodeId;
        retVal |= UA_Server_DataSetReader_createTargetVariables(server, readerIdentifier,
                                                                1, &targetVar);
        ck_assert_int_eq(retVal, UA_STATUSCODE_GOOD);
        UA_FieldTargetDataType_clear(&targetVar.targetVariable);
        UA_free(pMetaData->fields);

        /* run server - publisher and subscriber */
        retVal |= UA_Server_setWriterGroupOperational(server, writerGroup);
        ck_assert_int_eq(retVal, UA_STATUSCODE_GOOD);
        UA_Server_setReaderGroupOperational(server, readerGroupId);
        ck_assert_int_eq(retVal, UA_STATUSCODE_GOOD);

        checkReceived();
} END_TEST

START_TEST(SinglePublishSubscribewithValidIdentifiers) {
        /* To check status after running both publisher and subscriber */
        UA_StatusCode retVal = UA_STATUSCODE_GOOD;
        UA_PublishedDataSetConfig pdsConfig;
        UA_NodeId dataSetWriter;
        UA_NodeId readerIdentifier;
        UA_NodeId writerGroup;
        UA_DataSetReaderConfig readerConfig;

        /* Published DataSet */
        memset(&pdsConfig, 0, sizeof(UA_PublishedDataSetConfig));
        pdsConfig.publishedDataSetType = UA_PUBSUB_DATASET_PUBLISHEDITEMS;
        pdsConfig.name = UA_STRING("PublishedDataSet Test");
        UA_Server_addPublishedDataSet(server, &pdsConfig, &publishedDataSetId);
        ck_assert_int_eq(retVal, UA_STATUSCODE_GOOD);

        /* Create variable to publish integer data */
        UA_NodeId publisherNode;
        UA_VariableAttributes attr = UA_VariableAttributes_default;
        attr.description           = UA_LOCALIZEDTEXT("en-US","Published Integer");
        attr.displayName           = UA_LOCALIZEDTEXT("en-US","Published Integer");
        attr.dataType              = UA_TYPES[UA_TYPES_UINT32].typeId;
        attr.accessLevel           = UA_ACCESSLEVELMASK_READ | UA_ACCESSLEVELMASK_WRITE;
        UA_UInt32 publisherData    = PUBLISHER_DATA;
        UA_Variant_setScalar(&attr.value, &publisherData, &UA_TYPES[UA_TYPES_UINT32]);
        retVal = UA_Server_addVariableNode(server, UA_NODEID_NUMERIC(1, PUBLISHVARIABLE_NODEID),
                                           UA_NODEID_NUMERIC(0, UA_NS0ID_OBJECTSFOLDER),
                                           UA_NODEID_NUMERIC(0, UA_NS0ID_ORGANIZES),
                                           UA_QUALIFIEDNAME(1, "Published Integer"),
                                           UA_NODEID_NUMERIC(0, UA_NS0ID_BASEDATAVARIABLETYPE),
                                           attr, NULL, &publisherNode);
        ck_assert_int_eq(retVal, UA_STATUSCODE_GOOD);

        /* Data Set Field */
        UA_NodeId dataSetFieldIdent;
        UA_DataSetFieldConfig dataSetFieldConfig;
        memset(&dataSetFieldConfig, 0, sizeof(UA_DataSetFieldConfig));
        dataSetFieldConfig.dataSetFieldType              = UA_PUBSUB_DATASETFIELD_VARIABLE;
        dataSetFieldConfig.field.variable.fieldNameAlias = UA_STRING("Published Integer");
        dataSetFieldConfig.field.variable.promotedField  = UA_FALSE;
        dataSetFieldConfig.field.variable.publishParameters.publishedVariable = publisherNode;
        dataSetFieldConfig.field.variable.publishParameters.attributeId = UA_ATTRIBUTEID_VALUE;
        UA_Server_addDataSetField(server, publishedDataSetId,
                                  &dataSetFieldConfig, &dataSetFieldIdent);

        /* Writer group */
        UA_WriterGroupConfig writerGroupConfig;
        memset(&writerGroupConfig, 0, sizeof(writerGroupConfig));
        writerGroupConfig.name               = UA_STRING("WriterGroup Test");
        writerGroupConfig.publishingInterval = PUBLISH_INTERVAL;
        writerGroupConfig.enabled            = UA_FALSE;
        writerGroupConfig.writerGroupId      = WRITER_GROUP_ID;
        writerGroupConfig.encodingMimeType   = UA_PUBSUB_ENCODING_UADP;
        /* Message settings in WriterGroup to include necessary headers */
        writerGroupConfig.messageSettings.encoding             = UA_EXTENSIONOBJECT_DECODED;
        writerGroupConfig.messageSettings.content.decoded.type = &UA_TYPES[UA_TYPES_UADPWRITERGROUPMESSAGEDATATYPE];
        UA_UadpWriterGroupMessageDataType *writerGroupMessage  = UA_UadpWriterGroupMessageDataType_new();
        writerGroupMessage->networkMessageContentMask          =
            (UA_UadpNetworkMessageContentMask)UA_UADPNETWORKMESSAGECONTENTMASK_PUBLISHERID |
            (UA_UadpNetworkMessageContentMask)UA_UADPNETWORKMESSAGECONTENTMASK_GROUPHEADER |
            (UA_UadpNetworkMessageContentMask)UA_UADPNETWORKMESSAGECONTENTMASK_WRITERGROUPID |
            (UA_UadpNetworkMessageContentMask)UA_UADPNETWORKMESSAGECONTENTMASK_PAYLOADHEADER;
        writerGroupConfig.messageSettings.content.decoded.data = writerGroupMessage;
        retVal |= UA_Server_addWriterGroup(server, connectionId, &writerGroupConfig, &writerGroup);
        ck_assert_int_eq(retVal, UA_STATUSCODE_GOOD);
        UA_UadpWriterGroupMessageDataType_delete(writerGroupMessage);
        ck_assert_int_eq(retVal, UA_STATUSCODE_GOOD);

        /* DataSetWriter */
        UA_DataSetWriterConfig dataSetWriterConfig;
        memset(&dataSetWriterConfig, 0, sizeof(dataSetWriterConfig));
        dataSetWriterConfig.name            = UA_STRING("DataSetWriter Test");
        dataSetWriterConfig.dataSetWriterId = DATASET_WRITER_ID;
        dataSetWriterConfig.keyFrameCount   = 10;
        retVal |= UA_Server_addDataSetWriter(server, writerGroup, publishedDataSetId,
                                             &dataSetWriterConfig, &dataSetWriter);
        ck_assert_int_eq(retVal, UA_STATUSCODE_GOOD);

        /* Reader Group */
        UA_ReaderGroupConfig readerGroupConfig;
        memset (&readerGroupConfig, 0, sizeof (UA_ReaderGroupConfig));
        readerGroupConfig.name = UA_STRING ("ReaderGroup Test");
        retVal |=  UA_Server_addReaderGroup(server, connectionId, &readerGroupConfig, &readerGroupId);
        /* Data Set Reader */
        /* Parameters to filter received NetworkMessage */
        memset (&readerConfig, 0, sizeof (UA_DataSetReaderConfig));
        readerConfig.name             = UA_STRING ("DataSetReader Test");
        UA_UInt16 publisherIdentifier = PUBLISHER_ID;
        readerConfig.publisherId.type = &UA_TYPES[UA_TYPES_UINT16];
        readerConfig.publisherId.data = &publisherIdentifier;
        readerConfig.writerGroupId    = WRITER_GROUP_ID;
        readerConfig.dataSetWriterId  = DATASET_WRITER_ID;
        /* Setting up Meta data configuration in DataSetReader */
        UA_DataSetMetaDataType *pMetaData = &readerConfig.dataSetMetaData;
        /* FilltestMetadata function in subscriber implementation */
        UA_DataSetMetaDataType_init (pMetaData);
        pMetaData->name       = UA_STRING ("DataSet Test");
        /* Static definition of number of fields size to 1 to create one
        targetVariable */
        pMetaData->fieldsSize = 1;
        pMetaData->fields     = (UA_FieldMetaData*)
            UA_Array_new(pMetaData->fieldsSize, &UA_TYPES[UA_TYPES_FIELDMETADATA]);

        /* Unsigned Integer DataType */
        UA_FieldMetaData_init (&pMetaData->fields[0]);
        UA_NodeId_copy (&UA_TYPES[UA_TYPES_UINT32].typeId,
                        &pMetaData->fields[0].dataType);
        pMetaData->fields[0].builtInType = UA_NS0ID_UINT32;
        pMetaData->fields[0].valueRank   = -1; /* scalar */
        retVal |= UA_Server_addDataSetReader(server, readerGroupId, &readerConfig,
                                             &readerIdentifier);
        ck_assert_int_eq(retVal, UA_STATUSCODE_GOOD);

        /* Add Subscribed Variables */
        /* Variable to subscribe data */
        UA_NodeId newnodeId;
        UA_VariableAttributes vAttr = UA_VariableAttributes_default;
        vAttr.displayName.locale    = UA_STRING ("en-US");
        vAttr.displayName.text      = UA_STRING ("Subscribed Integer");
        vAttr.valueRank             = -1;
        vAttr.dataType    = UA_TYPES[UA_TYPES_UINT32].typeId;
        retVal = UA_Server_addVariableNode(server, UA_NODEID_NUMERIC(1, SUBSCRIBEVARIABLE_NODEID), folderId,
                                           UA_NODEID_NUMERIC(0, UA_NS0ID_HASCOMPONENT),
                                           UA_QUALIFIEDNAME(1, "Subscribed Integer"),
                                           UA_NODEID_NUMERIC(0, UA_NS0ID_BASEDATAVARIABLETYPE),
                                           vAttr, NULL, &newnodeId);
        ck_assert_int_eq(retVal, UA_STATUSCODE_GOOD);
        UA_FieldTargetVariable targetVar;
        memset(&targetVar, 0, sizeof(UA_FieldTargetVariable));
        /* For creating Targetvariable */
        UA_FieldTargetDataType_init(&targetVar.targetVariable);
        targetVar.targetVariable.attributeId  = UA_ATTRIBUTEID_VALUE;
        targetVar.targetVariable.targetNodeId = newnodeId;
        retVal |= UA_Server_DataSetReader_createTargetVariables(server, readerIdentifier,
                                                                1, &targetVar);
        ck_assert_int_eq(retVal, UA_STATUSCODE_GOOD);
        UA_FieldTargetDataType_clear(&targetVar.targetVariable);
        UA_free(pMetaData->fields);

        /* run server - publisher and subscriber */
        retVal |= UA_Server_setWriterGroupOperational(server, writerGroup);
        ck_assert_int_eq(retVal, UA_STATUSCODE_GOOD);
        UA_Server_setReaderGroupOperational(server, readerGroupId);
        ck_assert_int_eq(retVal, UA_STATUSCODE_GOOD);

        checkReceived();
} END_TEST

START_TEST(SinglePublishSubscribeHeartbeat) {
    UA_StatusCode retVal = UA_STATUSCODE_GOOD;
    UA_NodeId dataSetWriter;
    UA_NodeId readerIdentifier;
    UA_NodeId writerGroup;
    UA_DataSetReaderConfig readerConfig;

    UA_WriterGroupConfig writerGroupConfig;
    memset(&writerGroupConfig, 0, sizeof(writerGroupConfig));
    writerGroupConfig.name               = UA_STRING("WriterGroup Test");
    writerGroupConfig.publishingInterval = PUBLISH_INTERVAL;
    writerGroupConfig.enabled            = UA_FALSE;
    writerGroupConfig.writerGroupId      = WRITER_GROUP_ID;
    writerGroupConfig.encodingMimeType   = UA_PUBSUB_ENCODING_UADP;
    writerGroupConfig.messageSettings.encoding             = UA_EXTENSIONOBJECT_DECODED;
    writerGroupConfig.messageSettings.content.decoded.type = &UA_TYPES[UA_TYPES_UADPWRITERGROUPMESSAGEDATATYPE];
    UA_UadpWriterGroupMessageDataType *writerGroupMessage  = UA_UadpWriterGroupMessageDataType_new();
    writerGroupMessage->networkMessageContentMask =
        (UA_UadpNetworkMessageContentMask)UA_UADPNETWORKMESSAGECONTENTMASK_PUBLISHERID |
        (UA_UadpNetworkMessageContentMask)UA_UADPNETWORKMESSAGECONTENTMASK_GROUPHEADER |
        (UA_UadpNetworkMessageContentMask)UA_UADPNETWORKMESSAGECONTENTMASK_WRITERGROUPID |
        (UA_UadpNetworkMessageContentMask)UA_UADPNETWORKMESSAGECONTENTMASK_PAYLOADHEADER;
    writerGroupConfig.messageSettings.content.decoded.data = writerGroupMessage;
    retVal |= UA_Server_addWriterGroup(server, connectionId, &writerGroupConfig, &writerGroup);

    UA_UadpWriterGroupMessageDataType_delete(writerGroupMessage);
    ck_assert_int_eq(retVal, UA_STATUSCODE_GOOD);

    UA_DataSetWriterConfig dataSetWriterConfig;
    memset(&dataSetWriterConfig, 0, sizeof(dataSetWriterConfig));
    dataSetWriterConfig.name            = UA_STRING("DataSetWriter Test");
    dataSetWriterConfig.dataSetWriterId = DATASET_WRITER_ID;
    dataSetWriterConfig.keyFrameCount   = 1;
    retVal |= UA_Server_addDataSetWriter(server, writerGroup, UA_NODEID_NULL,
                                         &dataSetWriterConfig, &dataSetWriter);
    ck_assert_int_eq(retVal, UA_STATUSCODE_GOOD);

    UA_ReaderGroupConfig readerGroupConfig;
    memset (&readerGroupConfig, 0, sizeof (UA_ReaderGroupConfig));
    readerGroupConfig.name = UA_STRING ("ReaderGroup Test");
    retVal |=  UA_Server_addReaderGroup(server, connectionId, &readerGroupConfig, &readerGroupId);

    memset (&readerConfig, 0, sizeof (UA_DataSetReaderConfig));
    readerConfig.name             = UA_STRING ("DataSetReader Test");
    UA_UInt16 publisherIdentifier = PUBLISHER_ID;
    readerConfig.publisherId.type = &UA_TYPES[UA_TYPES_UINT16];
    readerConfig.publisherId.data = &publisherIdentifier;
    readerConfig.writerGroupId    = WRITER_GROUP_ID;
    readerConfig.dataSetWriterId  = DATASET_WRITER_ID;
    /* Setting up Meta data configuration in DataSetReader */
    UA_DataSetMetaDataType *pMetaData = &readerConfig.dataSetMetaData;
    /* FilltestMetadata function in subscriber implementation */
    UA_DataSetMetaDataType_init (pMetaData);
    pMetaData->name       = UA_STRING ("DataSet Test 2");
    /* Static definition of number of fields size to 1 to create one targetVariable */
    pMetaData->fieldsSize = 0;
    pMetaData->fields     = NULL;
    retVal |= UA_Server_addDataSetReader(server, readerGroupId, &readerConfig,
                                         &readerIdentifier);
    ck_assert_int_eq(retVal, UA_STATUSCODE_GOOD);
    ck_assert_int_eq(retVal, UA_STATUSCODE_GOOD);
    UA_FieldTargetVariable targetVar;
    memset(&targetVar, 0, sizeof(UA_FieldTargetVariable));

    ck_assert_int_eq(retVal, UA_STATUSCODE_GOOD);
    //UA_FieldTargetDataType_clear(&targetVar.targetVariable);
    UA_free(pMetaData->fields);
    retVal |= UA_Server_setWriterGroupOperational(server, writerGroup);
    ck_assert_int_eq(retVal, UA_STATUSCODE_GOOD);
    UA_Server_setReaderGroupOperational(server, readerGroupId);
    ck_assert_int_eq(retVal, UA_STATUSCODE_GOOD);

    UA_DataSetReader *dsr = UA_ReaderGroup_findDSRbyId(server, readerIdentifier);
    ck_assert_ptr_ne(dsr, NULL);
    /* since the test cases are using a fake timer with a static timestamp,
     * we compare the lastHeartbeatReceived with the static timestamp
     * (given by UA_DateTime_nowMonotonic()). If the timestamps are equal,
     * the code path was executed and the lastHeartbeatReceived set correctly */
    ck_assert(UA_DateTime_nowMonotonic() == dsr->lastHeartbeatReceived);

} END_TEST

/* Have two readers listening for the same writer */
START_TEST(MultiPublishSubscribeInt32) {
    /* To check status after running both publisher and subscriber */
    UA_StatusCode retVal = UA_STATUSCODE_GOOD;
    UA_PublishedDataSetConfig pdsConfig;
    UA_NodeId dataSetWriter;
    UA_NodeId readerIdentifier;
    UA_NodeId writerGroup;

    /* Published DataSet */
    memset(&pdsConfig, 0, sizeof(UA_PublishedDataSetConfig));
    pdsConfig.publishedDataSetType = UA_PUBSUB_DATASET_PUBLISHEDITEMS;
    pdsConfig.name = UA_STRING("PublishedDataSet Test");
    UA_Server_addPublishedDataSet(server, &pdsConfig, &publishedDataSetId);
    ck_assert_int_eq(retVal, UA_STATUSCODE_GOOD);

    /* Create variable to publish integer data */
    UA_NodeId publisherNode;
    UA_VariableAttributes attr = UA_VariableAttributes_default;
    attr.description           = UA_LOCALIZEDTEXT("en-US","Published Int32");
    attr.displayName           = UA_LOCALIZEDTEXT("en-US","Published Int32");
    attr.dataType              = UA_TYPES[UA_TYPES_INT32].typeId;
    UA_Int32 publisherData     = 42;
    UA_Variant_setScalar(&attr.value, &publisherData, &UA_TYPES[UA_TYPES_INT32]);
    retVal = UA_Server_addVariableNode(server, UA_NODEID_NUMERIC(1, PUBLISHVARIABLE_NODEID),
                                       UA_NODEID_NUMERIC(0, UA_NS0ID_OBJECTSFOLDER),
                                       UA_NODEID_NUMERIC(0, UA_NS0ID_ORGANIZES),
                                       UA_QUALIFIEDNAME(1, "Published Int32"),
                                       UA_NODEID_NUMERIC(0, UA_NS0ID_BASEDATAVARIABLETYPE),
                                       attr, NULL, &publisherNode);
    ck_assert_int_eq(retVal, UA_STATUSCODE_GOOD);

    /* Data Set Field */
    UA_NodeId dataSetFieldIdent;
    UA_DataSetFieldConfig dataSetFieldConfig;
    memset(&dataSetFieldConfig, 0, sizeof(UA_DataSetFieldConfig));
    dataSetFieldConfig.dataSetFieldType              = UA_PUBSUB_DATASETFIELD_VARIABLE;
    dataSetFieldConfig.field.variable.fieldNameAlias = UA_STRING("Published Int32");
    dataSetFieldConfig.field.variable.promotedField  = UA_FALSE;
    dataSetFieldConfig.field.variable.publishParameters.publishedVariable = publisherNode;
    dataSetFieldConfig.field.variable.publishParameters.attributeId       = UA_ATTRIBUTEID_VALUE;
    UA_Server_addDataSetField (server, publishedDataSetId, &dataSetFieldConfig, &dataSetFieldIdent);

    /* Writer group */
    UA_WriterGroupConfig writerGroupConfig;
    memset(&writerGroupConfig, 0, sizeof(writerGroupConfig));
    writerGroupConfig.name               = UA_STRING("WriterGroup Test");
    writerGroupConfig.publishingInterval = PUBLISH_INTERVAL;
    writerGroupConfig.enabled            = UA_FALSE;
    writerGroupConfig.writerGroupId      = WRITER_GROUP_ID;
    writerGroupConfig.encodingMimeType   = UA_PUBSUB_ENCODING_UADP;
    /* Message settings in WriterGroup to include necessary headers */
    writerGroupConfig.messageSettings.encoding             = UA_EXTENSIONOBJECT_DECODED;
    writerGroupConfig.messageSettings.content.decoded.type = &UA_TYPES[UA_TYPES_UADPWRITERGROUPMESSAGEDATATYPE];
    UA_UadpWriterGroupMessageDataType *writerGroupMessage  = UA_UadpWriterGroupMessageDataType_new();
    writerGroupMessage->networkMessageContentMask =
        (UA_UadpNetworkMessageContentMask)UA_UADPNETWORKMESSAGECONTENTMASK_PUBLISHERID |
        (UA_UadpNetworkMessageContentMask)UA_UADPNETWORKMESSAGECONTENTMASK_GROUPHEADER |
        (UA_UadpNetworkMessageContentMask)UA_UADPNETWORKMESSAGECONTENTMASK_WRITERGROUPID |
        (UA_UadpNetworkMessageContentMask)UA_UADPNETWORKMESSAGECONTENTMASK_PAYLOADHEADER;
    writerGroupConfig.messageSettings.content.decoded.data = writerGroupMessage;
    retVal |= UA_Server_addWriterGroup(server, connectionId, &writerGroupConfig, &writerGroup);
    UA_UadpWriterGroupMessageDataType_delete(writerGroupMessage);
    ck_assert_int_eq(retVal, UA_STATUSCODE_GOOD);

    /* DataSetWriter */
    UA_DataSetWriterConfig dataSetWriterConfig;
    memset(&dataSetWriterConfig, 0, sizeof(dataSetWriterConfig));
    dataSetWriterConfig.name            = UA_STRING("DataSetWriter Test");
    dataSetWriterConfig.dataSetWriterId = DATASET_WRITER_ID;
    dataSetWriterConfig.keyFrameCount   = 10;
    retVal |= UA_Server_addDataSetWriter(server, writerGroup, publishedDataSetId,
                                         &dataSetWriterConfig, &dataSetWriter);
    ck_assert_int_eq(retVal, UA_STATUSCODE_GOOD);

    /* Reader Group */
    UA_ReaderGroupConfig readerGroupConfig;
    memset (&readerGroupConfig, 0, sizeof (UA_ReaderGroupConfig));
    readerGroupConfig.name = UA_STRING ("ReaderGroup Test");
    retVal |=  UA_Server_addReaderGroup(server, connectionId, &readerGroupConfig, &readerGroupId);

    /* Data Set Reader */
    /* Parameters to filter received NetworkMessage */
    UA_DataSetReaderConfig readerConfig;
    memset (&readerConfig, 0, sizeof (UA_DataSetReaderConfig));
    readerConfig.name             = UA_STRING ("DataSetReader Test");
    UA_UInt16 publisherIdentifier = PUBLISHER_ID;
    readerConfig.publisherId.type = &UA_TYPES[UA_TYPES_UINT16];
    readerConfig.publisherId.data = &publisherIdentifier;
    readerConfig.writerGroupId    = WRITER_GROUP_ID;
    readerConfig.dataSetWriterId  = DATASET_WRITER_ID;

    /* Setting up Meta data configuration in DataSetReader */
    UA_DataSetMetaDataType *pMetaData = &readerConfig.dataSetMetaData;
    /* FilltestMetadata function in subscriber implementation */
    UA_DataSetMetaDataType_init(pMetaData);
    pMetaData->name = UA_STRING ("DataSet Test");
    /* Static definition of number of fields size to 1 to create one
       targetVariable */
    pMetaData->fieldsSize = 1;
    pMetaData->fields     = (UA_FieldMetaData*)
        UA_Array_new(pMetaData->fieldsSize, &UA_TYPES[UA_TYPES_FIELDMETADATA]);
    /* Unsigned Integer DataType */
    UA_FieldMetaData_init (&pMetaData->fields[0]);
    UA_NodeId_copy(&UA_TYPES[UA_TYPES_INT32].typeId, &pMetaData->fields[0].dataType);
    pMetaData->fields[0].builtInType = UA_NS0ID_INT32;
    pMetaData->fields[0].valueRank   = -1; /* scalar */
    retVal |= UA_Server_addDataSetReader(server, readerGroupId, &readerConfig,
                                         &readerIdentifier);
    ck_assert_int_eq(retVal, UA_STATUSCODE_GOOD);

    /* Add Subscribed Variables */
    /* Variable to subscribe data */
    UA_NodeId newnodeId;
    UA_VariableAttributes vAttr = UA_VariableAttributes_default;
    vAttr.description = UA_LOCALIZEDTEXT ("en-US", "Subscribed Int32");
    vAttr.displayName = UA_LOCALIZEDTEXT ("en-US", "Subscribed Int32");
    vAttr.dataType    = UA_TYPES[UA_TYPES_INT32].typeId;
    retVal = UA_Server_addVariableNode(server, UA_NODEID_NUMERIC(1, SUBSCRIBEVARIABLE_NODEID), folderId,
                                       UA_NODEID_NUMERIC(0, UA_NS0ID_HASCOMPONENT),
                                       UA_QUALIFIEDNAME(1, "Subscribed Int32"),
                                       UA_NODEID_NUMERIC(0, UA_NS0ID_BASEDATAVARIABLETYPE),
                                       vAttr, NULL, &newnodeId);
    ck_assert_int_eq(retVal, UA_STATUSCODE_GOOD);

    /* For creating Targetvariable */
    UA_FieldTargetVariable targetVar;
    memset(&targetVar, 0, sizeof(UA_FieldTargetVariable));
    targetVar.targetVariable.attributeId  = UA_ATTRIBUTEID_VALUE;
    targetVar.targetVariable.targetNodeId = newnodeId;
    retVal |= UA_Server_DataSetReader_createTargetVariables(server, readerIdentifier, 1, &targetVar);

    ck_assert_int_eq(retVal, UA_STATUSCODE_GOOD);

    /* Create a second reader for the same writer in the same readergroup */

    UA_NodeId reader2Id;
    retVal |= UA_Server_addDataSetReader(server, readerGroupId, &readerConfig, &reader2Id);
    ck_assert_int_eq(retVal, UA_STATUSCODE_GOOD);

    /* Variable to subscribe data */
    UA_NodeId newnodeId2;
    retVal = UA_Server_addVariableNode(server, UA_NODEID_NUMERIC(1, SUBSCRIBEVARIABLE2_NODEID), folderId,
                                       UA_NODEID_NUMERIC(0, UA_NS0ID_HASCOMPONENT),
                                       UA_QUALIFIEDNAME(1, "Subscribed Int32 - 2"),
                                       UA_NODEID_NUMERIC(0, UA_NS0ID_BASEDATAVARIABLETYPE),
                                       vAttr, NULL, &newnodeId2);
    ck_assert_int_eq(retVal, UA_STATUSCODE_GOOD);

    /* Create Targetvariable */
    targetVar.targetVariable.targetNodeId = newnodeId2;
    retVal |= UA_Server_DataSetReader_createTargetVariables(server, reader2Id, 1, &targetVar);

    ck_assert_int_eq(retVal, UA_STATUSCODE_GOOD);
    UA_FieldTargetDataType_clear(&targetVar.targetVariable);
    UA_free(pMetaData->fields);
    /* run server - publisher and subscriber */
    retVal |= UA_Server_setWriterGroupOperational(server, writerGroup);
    ck_assert_int_eq(retVal, UA_STATUSCODE_GOOD);
    UA_Server_setReaderGroupOperational(server, readerGroupId);
    ck_assert_int_eq(retVal, UA_STATUSCODE_GOOD);

    checkReceived();

    /* Check the received value for the second reader */
    UA_Variant publishedNodeData;
    UA_Variant_init(&publishedNodeData);
    retVal = UA_Server_readValue(server, UA_NODEID_NUMERIC(1, PUBLISHVARIABLE_NODEID),
                                 &publishedNodeData);
    ck_assert_int_eq(retVal, UA_STATUSCODE_GOOD);

    /* Read data received by the Subscriber */
    UA_Variant subscribedNodeData;
    UA_Variant_init(&subscribedNodeData);
    retVal = UA_Server_readValue(server, newnodeId2, &subscribedNodeData);
    ck_assert_int_eq(retVal, UA_STATUSCODE_GOOD);

    /* Check if data sent from Publisher is being received by Subscriber */
    ck_assert_int_eq(*(UA_UInt32 *)publishedNodeData.data,
                     *(UA_UInt32 *)subscribedNodeData.data);
    UA_Variant_clear(&subscribedNodeData);
    UA_Variant_clear(&publishedNodeData);
} END_TEST

static void
addTargetVariable(void) {
    UA_VariableAttributes attr = UA_VariableAttributes_default;
    UA_DateTime dateTime = 0;
    UA_Variant_setScalar(&attr.value, &dateTime, &UA_TYPES[UA_TYPES_DATETIME]);
    attr.description = UA_LOCALIZEDTEXT("en-US", "subscribedTargetVar");
    attr.displayName = UA_LOCALIZEDTEXT("en-US", "subscribedTargetVar");
    attr.dataType = UA_TYPES[UA_TYPES_DATETIME].typeId;
    attr.accessLevel = UA_ACCESSLEVELMASK_READ | UA_ACCESSLEVELMASK_WRITE;

    /* Add the variable node to the information model */
    UA_NodeId myIntegerNodeId = UA_NODEID_STRING(1, "demoVar");
    UA_QualifiedName myIntegerName = UA_QUALIFIEDNAME(1, "subscribedTargetVar");
    UA_NodeId parentNodeId = UA_NODEID_NUMERIC(0, UA_NS0ID_OBJECTSFOLDER);
    UA_NodeId parentReferenceNodeId = UA_NODEID_NUMERIC(0, UA_NS0ID_ORGANIZES);
    UA_Server_addVariableNode(
        server, myIntegerNodeId, parentNodeId, parentReferenceNodeId, myIntegerName,
        UA_NODEID_NUMERIC(0, UA_NS0ID_BASEDATAVARIABLETYPE), attr, NULL, NULL);
}

START_TEST(ValidStandaloneDataSetConfigurationAddAndRemove) {
    addTargetVariable();
    UA_StandaloneSubscribedDataSetConfig cfg;
    UA_NodeId ret;
    memset(&cfg, 0, sizeof(UA_StandaloneSubscribedDataSetConfig));

    /* Fill the SSDS MetaData */
    UA_DataSetMetaDataType_init(&cfg.dataSetMetaData);
    cfg.dataSetMetaData.name = UA_STRING("DemoStandaloneSDS");
    cfg.dataSetMetaData.fieldsSize = 1;
    UA_FieldMetaData fieldMetaData;
    cfg.dataSetMetaData.fields = &fieldMetaData;

    /* DateTime DataType */
    UA_FieldMetaData_init(&cfg.dataSetMetaData.fields[0]);
    UA_NodeId_copy(&UA_TYPES[UA_TYPES_DATETIME].typeId, &cfg.dataSetMetaData.fields[0].dataType);
    cfg.dataSetMetaData.fields[0].builtInType = UA_NS0ID_DATETIME;
    cfg.dataSetMetaData.fields[0].name = UA_STRING("subscribedTargetVar");
    cfg.dataSetMetaData.fields[0].valueRank = -1; /* scalar */

    cfg.name = UA_STRING("DemoStandaloneSDS");
    cfg.isConnected = UA_FALSE;
    cfg.subscribedDataSet.target.targetVariablesSize = 1;
    UA_FieldTargetDataType fieldTargetDataType;
    cfg.subscribedDataSet.target.targetVariables = &fieldTargetDataType;

    UA_FieldTargetDataType_init(&cfg.subscribedDataSet.target.targetVariables[0]);
    cfg.subscribedDataSet.target.targetVariables[0].attributeId = UA_ATTRIBUTEID_VALUE;
    cfg.subscribedDataSet.target.targetVariables[0].targetNodeId =
    UA_NODEID_STRING(1, "demoVar");
    UA_StatusCode retVal = UA_Server_addStandaloneSubscribedDataSet(server, &cfg, &ret);
    ck_assert_int_eq(retVal, UA_STATUSCODE_GOOD);
    UA_StandaloneSubscribedDataSet *ssds = NULL;
    ssds = UA_StandaloneSubscribedDataSet_findSDSbyId(server, ret);
    ck_assert_ptr_ne(ssds, NULL);
    ssds = NULL;
    ssds = UA_StandaloneSubscribedDataSet_findSDSbyName(server, UA_STRING("DemoStandaloneSDS"));
    ck_assert_ptr_ne(ssds, NULL);
    UA_StandaloneSubscribedDataSetConfig ssds_config;
    memset(&ssds_config, 0, sizeof(UA_StandaloneSubscribedDataSetConfig));
    retVal = UA_StandaloneSubscribedDataSetConfig_copy(&ssds->config, &ssds_config);
    ck_assert_int_eq(retVal, UA_STATUSCODE_GOOD);
    UA_StandaloneSubscribedDataSetConfig_clear(&ssds_config);
    retVal = UA_Server_removeStandaloneSubscribedDataSet(server, ret);
    ck_assert_int_eq(retVal, UA_STATUSCODE_GOOD);
    ssds = UA_StandaloneSubscribedDataSet_findSDSbyName(server, UA_STRING("DemoStandaloneSDS"));
    ck_assert_ptr_eq(ssds, NULL);
    ssds = UA_StandaloneSubscribedDataSet_findSDSbyId(server, ret);
    ck_assert_ptr_eq(ssds, NULL);

} END_TEST

START_TEST(ReceiveStandaloneDataSetFrame) {

} END_TEST

int main(void) {
    TCase *tc_add_pubsub_readergroup = tcase_create("PubSub readerGroup items handling");
    tcase_add_checked_fixture(tc_add_pubsub_readergroup, setup, teardown);

    /* Test cases for ReaderGroup functionality */
    tcase_add_test(tc_add_pubsub_readergroup, AddReaderGroupWithValidConfiguration);
    tcase_add_test(tc_add_pubsub_readergroup, AddReaderGroupWithNullConfig);
    tcase_add_test(tc_add_pubsub_readergroup, AddReaderGroupWithInvalidConnectionId);
    tcase_add_test(tc_add_pubsub_readergroup, RemoveReaderGroupWithInvalidIdentifier);
    tcase_add_test(tc_add_pubsub_readergroup, AddRemoveMultipleAddReaderGroupWithValidConfiguration);
    /* tcase_add_test(tc_add_pubsub_readergroup, UpdateReaderGroupWithInvalidIdentifier); */
    tcase_add_test(tc_add_pubsub_readergroup, GetReaderGroupConfigWithInvalidConfig);
    tcase_add_test(tc_add_pubsub_readergroup, GetReaderGroupConfigWithInvalidIdentifier);
    tcase_add_test(tc_add_pubsub_readergroup, GetReaderGroupConfigWithValidConfig);

    /* Test cases for DataSetReader functionality */
    tcase_add_test(tc_add_pubsub_readergroup, AddDataSetReaderWithValidConfiguration);
    tcase_add_test(tc_add_pubsub_readergroup, AddDataSetReaderWithNullConfig);
    tcase_add_test(tc_add_pubsub_readergroup, RemoveDataSetReaderWithValidConfiguration);
    tcase_add_test(tc_add_pubsub_readergroup, RemoveDataSetReaderWithInvalidIdentifier);
    tcase_add_test(tc_add_pubsub_readergroup, AddMultipleDataSetReaderWithValidConfiguration);
    tcase_add_test(tc_add_pubsub_readergroup, UpdateDataSetReaderConfigWithInvalidId);
    tcase_add_test(tc_add_pubsub_readergroup, GetDataSetReaderConfigWithValidConfiguration);
    tcase_add_test(tc_add_pubsub_readergroup, GetDataSetReaderConfigWithInvalidConfiguration);
    tcase_add_test(tc_add_pubsub_readergroup, GetDataSetReaderConfigWithInvalidIdentifier);
    tcase_add_test(tc_add_pubsub_readergroup, UpdateDataSetReaderConfigWithValidConfiguration);
    tcase_add_test(tc_add_pubsub_readergroup, CreateTargetVariableWithInvalidConfiguration);

    /*Test case to run both publisher and subscriber */
    TCase *tc_pubsub_publish_subscribe = tcase_create("Publisher publishing and Subscriber subscribing");
    tcase_add_checked_fixture(tc_pubsub_publish_subscribe, setup, teardown);
    tcase_add_test(tc_pubsub_publish_subscribe, SinglePublishSubscribeDateTime);
    tcase_add_test(tc_pubsub_publish_subscribe, SinglePublishSubscribeDateTimeRaw);
    tcase_add_test(tc_pubsub_publish_subscribe, SinglePublishSubscribeInt32);
    tcase_add_test(tc_pubsub_publish_subscribe, SinglePublishSubscribeInt32StatusCode);
    tcase_add_test(tc_pubsub_publish_subscribe, SinglePublishSubscribeInt64);
    tcase_add_test(tc_pubsub_publish_subscribe, SinglePublishSubscribeBool);
    tcase_add_test(tc_pubsub_publish_subscribe, SinglePublishSubscribewithValidIdentifiers);
    tcase_add_test(tc_pubsub_publish_subscribe, SinglePublishSubscribeHeartbeat);
    tcase_add_test(tc_pubsub_publish_subscribe, MultiPublishSubscribeInt32);

    /*Test cases for the standalone datasets */
    TCase *tc_pubsub_standalone_datasets = tcase_create("Subscriber using standalone datasets");
    tcase_add_test(tc_pubsub_publish_subscribe, ValidStandaloneDataSetConfigurationAddAndRemove);
    tcase_add_test(tc_pubsub_publish_subscribe, ReceiveStandaloneDataSetFrame);


    Suite *suite = suite_create("PubSub readerGroups/reader/Fields handling and publishing");
    suite_add_tcase(suite, tc_add_pubsub_readergroup);
    suite_add_tcase(suite, tc_pubsub_publish_subscribe);
    suite_add_tcase(suite, tc_pubsub_standalone_datasets);

    SRunner *suiteRunner = srunner_create(suite);
    srunner_set_fork_status(suiteRunner, CK_NOFORK);
    srunner_run_all(suiteRunner,CK_NORMAL);
    int number_failed = srunner_ntests_failed(suiteRunner);
    srunner_free(suiteRunner);

    return (number_failed == 0) ? EXIT_SUCCESS : EXIT_FAILURE;
}<|MERGE_RESOLUTION|>--- conflicted
+++ resolved
@@ -446,11 +446,7 @@
         ck_assert_int_eq(retVal, UA_STATUSCODE_GOOD);
 
         memset(&dataSetreaderConfig, 0, sizeof(dataSetreaderConfig));
-<<<<<<< HEAD
-        dataSetreaderConfig.name       = UA_STRING("DataSet Reader 1");
-=======
         dataSetreaderConfig.name = UA_STRING("DataSetReader Test");
->>>>>>> 34e9007b
         retVal |= UA_Server_addDataSetReader(server, localreaderGroup,
                                              &dataSetreaderConfig, &localDataSetreader);
         ck_assert_int_eq(retVal, UA_STATUSCODE_GOOD);
@@ -473,11 +469,7 @@
         ck_assert_int_eq(retVal, UA_STATUSCODE_GOOD);
 
         memset(&dataSetreaderConfig, 0, sizeof(dataSetreaderConfig));
-<<<<<<< HEAD
-        dataSetreaderConfig.name       = UA_STRING("DataSet Reader 1");
-=======
         dataSetreaderConfig.name = UA_STRING("DataSetReader Test");
->>>>>>> 34e9007b
         retVal |= UA_Server_addDataSetReader(server, localreaderGroup, &dataSetreaderConfig, &localDataSetreader);
         ck_assert_int_eq(retVal, UA_STATUSCODE_GOOD);
 
@@ -499,11 +491,7 @@
         ck_assert_int_eq(retVal, UA_STATUSCODE_GOOD);
 
         memset(&dataSetreaderConfig, 0, sizeof(dataSetreaderConfig));
-<<<<<<< HEAD
-        dataSetreaderConfig.name       = UA_STRING("DataSet Reader 1");
-=======
         dataSetreaderConfig.name = UA_STRING("DataSetReader Test");
->>>>>>> 34e9007b
         retVal |= UA_Server_addDataSetReader(server, localreaderGroup, &dataSetreaderConfig, &localDataSetreader);
         ck_assert_int_eq(retVal, UA_STATUSCODE_GOOD);
 
@@ -524,11 +512,7 @@
         ck_assert_int_eq(retVal, UA_STATUSCODE_GOOD);
 
         memset(&dataSetreaderConfig, 0, sizeof(dataSetreaderConfig));
-<<<<<<< HEAD
-        dataSetreaderConfig.name       = UA_STRING("DataSet Reader 1");
-=======
         dataSetreaderConfig.name = UA_STRING("DataSetReader Test");
->>>>>>> 34e9007b
         retVal |= UA_Server_addDataSetReader(server, localreaderGroup, &dataSetreaderConfig, &localDataSetreader);
         ck_assert_int_eq(retVal, UA_STATUSCODE_GOOD);
 
@@ -606,11 +590,7 @@
         ck_assert_int_eq(retVal, UA_STATUSCODE_GOOD);
 
         memset(&dataSetreaderConfig, 0, sizeof(dataSetreaderConfig));
-<<<<<<< HEAD
-        dataSetreaderConfig.name       = UA_STRING("DataSet Reader 1");
-=======
         dataSetreaderConfig.name = UA_STRING("DataSetReader Test");
->>>>>>> 34e9007b
         retVal |= UA_Server_addDataSetReader(server, localreaderGroup, &dataSetreaderConfig, &localDataSetreader);
         ck_assert_int_eq(retVal, UA_STATUSCODE_GOOD);
 
