/* This Source Code Form is subject to the terms of the Mozilla Public
 * License, v. 2.0. If a copy of the MPL was not distributed with this
 * file, You can obtain one at http://mozilla.org/MPL/2.0/.
 *
 * Copyright (c) 2022 Linutronix GmbH (Author: Muddasir Shakil)
 */

#include <open62541/client.h>
#include <open62541/client_config_default.h>
#include <open62541/client_highlevel.h>
#include <open62541/plugin/securitypolicy_default.h>
#include <open62541/server_config_default.h>
#include <open62541/server_pubsub.h>

#include "test_helpers.h"
#include "ua_pubsub.h"
#include "ua_pubsub_keystorage.h"
#include "ua_server_internal.h"

#include <check.h>

#include "../encryption/certificates.h"
#include "testing_clock.h"
#include "thread_wrapper.h"
#include "open62541/plugin/accesscontrol_default.h"

#define PUBLISHER_ID 2234             /*Publisher Id*/
#define WRITER_GROUP_ID 100           /*Writer group Id*/
#define DATASET_WRITER_ID 62541       /*Dataset Writer id*/
#define PUBLISHVARIABLE_NODEID 1000   /* Published data nodeId */
#define SUBSCRIBEVARIABLE_NODEID 1002 /* Subscribed data nodeId */
#define UA_PUBSUB_KEYMATERIAL_NONCELENGTH 32
#define policUri "http://opcfoundation.org/UA/SecurityPolicy#PubSub-Aes256-CTR"
#define testingSKSEndpointUrl "opc.tcp://localhost:4840"
#define MAX_RETRIES 1000

#define TESTINGSECURITYMODE UA_MESSAGESECURITYMODE_SIGNANDENCRYPT

static UA_UsernamePasswordLogin userNamePW[2] = {
    {UA_STRING_STATIC("user1"), UA_STRING_STATIC("password")},
    {UA_STRING_STATIC("user2"), UA_STRING_STATIC("password2")}
};


UA_Boolean running;
UA_UInt32 maxKeyCount;
UA_String securityGroupId;
THREAD_HANDLE server_thread;
UA_Server *sksServer, *publisherApp, *subscriberApp;
UA_NodeId writerGroupId, readerGroupId;
UA_NodeId publisherConnection, subscriberConnection;
UA_ByteString allowedUsername;
THREAD_CALLBACK(serverloop) {
    while(running)
        UA_Server_run_iterate(sksServer, true);
    return 0;
}

typedef struct {
    UA_Boolean allowAnonymous;
    size_t usernamePasswordLoginSize;
    UA_UsernamePasswordLogin *usernamePasswordLogin;
    UA_UsernamePasswordLoginCallback loginCallback;
    void *loginContext;
    UA_CertificateVerification verifyX509;
} AccessControlContext;

#define ANONYMOUS_POLICY "open62541-anonymous-policy"
#define CERTIFICATE_POLICY "open62541-certificate-policy"
#define USERNAME_POLICY "open62541-username-policy"
const UA_String anonymousPolicy = UA_STRING_STATIC(ANONYMOUS_POLICY);
const UA_String certificatePolicy = UA_STRING_STATIC(CERTIFICATE_POLICY);
const UA_String usernamePolicy = UA_STRING_STATIC(USERNAME_POLICY);


static void
disableAnonymous(UA_ServerConfig *config) {
    for(size_t i = 0; i < config->endpointsSize; i++) {
        UA_EndpointDescription *ep = &config->endpoints[i];

        for(size_t j = 0; j < ep->userIdentityTokensSize; j++) {
            UA_UserTokenPolicy *utp = &ep->userIdentityTokens[j];
            if(utp->tokenType != UA_USERTOKENTYPE_ANONYMOUS)
                continue;

            UA_UserTokenPolicy_clear(utp);
            /* Move the last to this position */
            if(j + 1 < ep->userIdentityTokensSize) {
                ep->userIdentityTokens[j] = ep->userIdentityTokens[ep->userIdentityTokensSize-1];
                j--;
            }
            ep->userIdentityTokensSize--;
        }

        /* Delete the entire array if the last UserTokenPolicy was removed */
        if(ep->userIdentityTokensSize == 0) {
            UA_free(ep->userIdentityTokens);
            ep->userIdentityTokens = NULL;
        }
    }
}

static void
addSecurityGroup(void) {
    UA_NodeId securityGroupParent =
        UA_NODEID_NUMERIC(0, UA_NS0ID_PUBLISHSUBSCRIBE_SECURITYGROUPS);
    UA_NodeId outNodeId;
    UA_SecurityGroupConfig config;
    memset(&config, 0, sizeof(UA_SecurityGroupConfig));
    config.keyLifeTime = 1000;
    config.securityPolicyUri = UA_STRING(policUri);
    config.securityGroupName = UA_STRING("TestSecurityGroup");
    config.maxFutureKeyCount = 1;
    config.maxPastKeyCount = 1;

    maxKeyCount = config.maxPastKeyCount + 1 + config.maxFutureKeyCount;

    UA_Server_addSecurityGroup(sksServer, securityGroupParent, &config, &outNodeId);
    securityGroupId = config.securityGroupName;

    allowedUsername = UA_STRING("user1");
    ck_assert_int_eq(UA_Server_setNodeContext(sksServer, outNodeId, &allowedUsername),
                     UA_STATUSCODE_GOOD);
}

static UA_Boolean
getUserExecutableOnObject_sks(UA_Server *server, UA_AccessControl *ac,
                              const UA_NodeId *sessionId, void *sessionContext,
                              const UA_NodeId *methodId, void *methodContext,
                              const UA_NodeId *objectId, void *objectContext) {
    if(!objectContext)
        return true;
    if(!sessionContext)
        return false;
    UA_ExtensionObject *userIdentityToken = (UA_ExtensionObject*)sessionContext;
    if(userIdentityToken->content.decoded.type != &UA_TYPES[UA_TYPES_USERNAMEIDENTITYTOKEN])
        return false;
    UA_UserNameIdentityToken *token = (UA_UserNameIdentityToken*)
        userIdentityToken->content.decoded.data;
    UA_ByteString *username = (UA_ByteString *)objectContext;
    UA_Boolean isUsernameEqual = UA_ByteString_equal(username, &token->userName);

    /* clear session context */
    UA_ExtensionObject_clear(userIdentityToken);
    UA_free(sessionContext);

    return isUsernameEqual;
}

static UA_StatusCode
activateSession_default(UA_Server *server, UA_AccessControl *ac,
                        const UA_EndpointDescription *endpointDescription,
                        const UA_ByteString *secureChannelRemoteCertificate,
                        const UA_NodeId *sessionId,
                        const UA_ExtensionObject *userIdentityToken,
                        void **sessionContext) {
    AccessControlContext *context = (AccessControlContext*)ac->context;
    UA_ServerConfig *config = UA_Server_getConfig(server);

    /* The empty token is interpreted as anonymous */
    UA_AnonymousIdentityToken anonToken;
    UA_ExtensionObject tmpIdentity;
    if(userIdentityToken->encoding == UA_EXTENSIONOBJECT_ENCODED_NOBODY) {
        UA_AnonymousIdentityToken_init(&anonToken);
        UA_ExtensionObject_init(&tmpIdentity);
        UA_ExtensionObject_setValueNoDelete(&tmpIdentity,
                                            &anonToken,
                                            &UA_TYPES[UA_TYPES_ANONYMOUSIDENTITYTOKEN]);
        userIdentityToken = &tmpIdentity;
    }

    /* Could the token be decoded? */
    if(userIdentityToken->encoding < UA_EXTENSIONOBJECT_DECODED)
        return UA_STATUSCODE_BADIDENTITYTOKENINVALID;

    const UA_DataType *tokenType = userIdentityToken->content.decoded.type;
    if(tokenType == &UA_TYPES[UA_TYPES_ANONYMOUSIDENTITYTOKEN]) {
        /* Anonymous login */
        if(!context->allowAnonymous)
            return UA_STATUSCODE_BADIDENTITYTOKENINVALID;

        const UA_AnonymousIdentityToken *token = (UA_AnonymousIdentityToken*)
            userIdentityToken->content.decoded.data;

        /* Match the beginnig of the PolicyId.
         * Compatibility notice: Siemens OPC Scout v10 provides an empty
         * policyId. This is not compliant. For compatibility, assume that empty
         * policyId == ANONYMOUS_POLICY */
        if(token->policyId.data &&
           (token->policyId.length < anonymousPolicy.length ||
            strncmp((const char*)token->policyId.data,
                    (const char*)anonymousPolicy.data,
                    anonymousPolicy.length) != 0)) {
            return UA_STATUSCODE_BADIDENTITYTOKENINVALID;
        }
    } else if(tokenType == &UA_TYPES[UA_TYPES_USERNAMEIDENTITYTOKEN]) {
        /* Username and password */
        const UA_UserNameIdentityToken *userToken = (UA_UserNameIdentityToken*)
            userIdentityToken->content.decoded.data;

        /* Match the beginnig of the PolicyId */
        if(userToken->policyId.length < usernamePolicy.length ||
           strncmp((const char*)userToken->policyId.data,
                   (const char*)usernamePolicy.data,
                   usernamePolicy.length) != 0) {
            return UA_STATUSCODE_BADIDENTITYTOKENINVALID;
        }

        /* The userToken has been decrypted by the server before forwarding
         * it to the plugin. This information can be used here. */
        /* if(userToken->encryptionAlgorithm.length > 0) {} */

        /* Empty username and password */
        if(userToken->userName.length == 0 && userToken->password.length == 0)
            return UA_STATUSCODE_BADIDENTITYTOKENINVALID;

        /* Try to match username/pw */
        UA_Boolean match = false;
        if(context->loginCallback) {
            if(context->loginCallback(&userToken->userName, &userToken->password,
                                      context->usernamePasswordLoginSize, context->usernamePasswordLogin,
                                      sessionContext, context->loginContext) == UA_STATUSCODE_GOOD)
                match = true;
        } else {
            for(size_t i = 0; i < context->usernamePasswordLoginSize; i++) {
                if(UA_String_equal(&userToken->userName, &context->usernamePasswordLogin[i].username) &&
                   UA_String_equal(&userToken->password, &context->usernamePasswordLogin[i].password)) {
                    UA_ExtensionObject *mySessionContext = (UA_ExtensionObject *)malloc(sizeof(UA_ExtensionObject));
                    // Copy data from userIdentityToken to the session context
                    UA_ExtensionObject_copy(userIdentityToken, mySessionContext);
                    if(!*sessionContext)
                        *sessionContext = (void*)mySessionContext;
                    match = true;
                    break;
                }
            }
        }
        if(!match)
            return UA_STATUSCODE_BADUSERACCESSDENIED;
    } else if(tokenType == &UA_TYPES[UA_TYPES_X509IDENTITYTOKEN]) {
        /* x509 certificate */
        const UA_X509IdentityToken *userToken = (UA_X509IdentityToken*)
            userIdentityToken->content.decoded.data;

        /* Match the beginnig of the PolicyId */
        if(userToken->policyId.length < certificatePolicy.length ||
           strncmp((const char*)userToken->policyId.data,
                   (const char*)certificatePolicy.data,
                   certificatePolicy.length) != 0) {
            return UA_STATUSCODE_BADIDENTITYTOKENINVALID;
        }

        if(!config->sessionPKI.verifyCertificate)
            return UA_STATUSCODE_BADIDENTITYTOKENINVALID;

        UA_StatusCode res = config->sessionPKI.
            verifyCertificate(&config->sessionPKI, &userToken->certificateData);
        if(res != UA_STATUSCODE_GOOD)
            return UA_STATUSCODE_BADIDENTITYTOKENREJECTED;
    } else {
        /* Unsupported token type */
        return UA_STATUSCODE_BADIDENTITYTOKENINVALID;
    }

    return UA_STATUSCODE_GOOD;
}

static void
skssetup(void) {
    running = true;

    UA_ByteString certificate;
    certificate.length = CERT_DER_LENGTH;
    certificate.data = CERT_DER_DATA;

    UA_ByteString privateKey;
    privateKey.length = KEY_DER_LENGTH;
    privateKey.data = KEY_DER_DATA;

    size_t trustListSize = 0;
    UA_ByteString *trustList = NULL;
    size_t issuerListSize = 0;
    UA_ByteString *issuerList = NULL;
    UA_ByteString *revocationList = NULL;
    size_t revocationListSize = 0;

    sksServer = UA_Server_newForUnitTest();
    UA_ServerConfig *config = UA_Server_getConfig(sksServer);
    UA_ServerConfig_setDefaultWithSecurityPolicies(
        config, 4840, &certificate, &privateKey, trustList, trustListSize, issuerList,
        issuerListSize, revocationList, revocationListSize);
    UA_String_clear(&config->applicationDescription.applicationUri);
    config->applicationDescription.applicationUri =
        UA_STRING_ALLOC("urn:unconfigured:application");

    UA_String basic256sha256 = UA_STRING("http://opcfoundation.org/UA/SecurityPolicy#Basic256Sha256");
    UA_AccessControl_default(config, true, &basic256sha256, 2, userNamePW);

    disableAnonymous(config);

    config->pubSubConfig.securityPolicies =
        (UA_PubSubSecurityPolicy *)UA_malloc(sizeof(UA_PubSubSecurityPolicy));
    config->pubSubConfig.securityPoliciesSize = 1;
    UA_PubSubSecurityPolicy_Aes256Ctr(config->pubSubConfig.securityPolicies,
                                      config->logging);

    /*User Access Control*/
    config->accessControl.activateSession = activateSession_default;
    config->accessControl.getUserExecutableOnObject = getUserExecutableOnObject_sks;

    addSecurityGroup();

    UA_Server_run_startup(sksServer);
    THREAD_CREATE(server_thread, serverloop);
}

static void
publishersetup(void) {
    running = true;
    publisherApp = UA_Server_newForUnitTest();
    UA_StatusCode retVal = UA_STATUSCODE_GOOD;
    UA_ServerConfig *config = UA_Server_getConfig(publisherApp);
    retVal |= UA_ServerConfig_setMinimal(config, 4841, NULL);

    config->pubSubConfig.securityPolicies =
        (UA_PubSubSecurityPolicy *)UA_malloc(sizeof(UA_PubSubSecurityPolicy));
    config->pubSubConfig.securityPoliciesSize = 1;
    UA_PubSubSecurityPolicy_Aes256Ctr(config->pubSubConfig.securityPolicies,
                                      config->logging);

    UA_PubSubConnectionConfig connectionConfig;
    memset(&connectionConfig, 0, sizeof(UA_PubSubConnectionConfig));
    connectionConfig.name = UA_STRING("UADP Connection");
    UA_NetworkAddressUrlDataType networkAddressUrl = {
        UA_STRING_NULL, UA_STRING("opc.udp://224.0.0.22:4840/")};
    UA_Variant_setScalar(&connectionConfig.address, &networkAddressUrl,
                         &UA_TYPES[UA_TYPES_NETWORKADDRESSURLDATATYPE]);
    connectionConfig.transportProfileUri =
        UA_STRING("http://opcfoundation.org/UA-Profile/Transport/pubsub-udp-uadp");
    connectionConfig.publisherIdType = UA_PUBLISHERIDTYPE_UINT16;
    connectionConfig.publisherId.uint16 = PUBLISHER_ID;
    retVal |= UA_Server_addPubSubConnection(publisherApp, &connectionConfig, &publisherConnection);
    retVal |= UA_Server_run_startup(publisherApp);
    ck_assert_int_eq(retVal, UA_STATUSCODE_GOOD);
}

static void
subscribersetup(void) {
    running = true;
    subscriberApp = UA_Server_newForUnitTest();
    UA_StatusCode retVal = UA_STATUSCODE_GOOD;
    UA_ServerConfig *config = UA_Server_getConfig(subscriberApp);
    retVal |= UA_ServerConfig_setMinimal(config, 4842, NULL);

    config->pubSubConfig.securityPolicies =
        (UA_PubSubSecurityPolicy *)UA_malloc(sizeof(UA_PubSubSecurityPolicy));
    config->pubSubConfig.securityPoliciesSize = 1;
    UA_PubSubSecurityPolicy_Aes256Ctr(config->pubSubConfig.securityPolicies,
                                      config->logging);

    UA_PubSubConnectionConfig connectionConfig;
    memset(&connectionConfig, 0, sizeof(UA_PubSubConnectionConfig));
    connectionConfig.name = UA_STRING("UADP Connection");
    UA_NetworkAddressUrlDataType networkAddressUrl = {
        UA_STRING_NULL, UA_STRING("opc.udp://224.0.0.22:4840/")};
    UA_Variant_setScalar(&connectionConfig.address, &networkAddressUrl,
                         &UA_TYPES[UA_TYPES_NETWORKADDRESSURLDATATYPE]);
    connectionConfig.transportProfileUri =
        UA_STRING("http://opcfoundation.org/UA-Profile/Transport/pubsub-udp-uadp");
    retVal |= UA_Server_addPubSubConnection(subscriberApp, &connectionConfig,
                                  &subscriberConnection);
    retVal |= UA_Server_run_startup(subscriberApp);
    ck_assert_int_eq(retVal, UA_STATUSCODE_GOOD);
}

static void
sksteardown(void) {
    running = false;
    THREAD_JOIN(server_thread);
    UA_Server_run_shutdown(sksServer);
    UA_Server_delete(sksServer);
}

static void
publisherteardown(void) {
    running = false;
    UA_Server_run_shutdown(publisherApp);
    UA_Server_delete(publisherApp);
}

static void
subscriberteardown(void) {
    running = false;
    UA_Server_run_shutdown(subscriberApp);
    UA_Server_delete(subscriberApp);
}

static UA_StatusCode
addPublisher(UA_Server *server) {
    UA_StatusCode retval = UA_STATUSCODE_BAD;
    UA_NodeId publishedDataSetIdent;
    UA_NodeId dataSetFieldIdent;
    UA_NodeId dataSetWriterIdent;

    UA_ServerConfig *config = UA_Server_getConfig(server);

    UA_WriterGroupConfig writerGroupConfig;
    memset(&writerGroupConfig, 0, sizeof(UA_WriterGroupConfig));
    writerGroupConfig.name = UA_STRING("Demo WriterGroup");
    writerGroupConfig.publishingInterval = 100;
    writerGroupConfig.enabled = UA_FALSE;
    writerGroupConfig.writerGroupId = WRITER_GROUP_ID;
    writerGroupConfig.encodingMimeType = UA_PUBSUB_ENCODING_UADP;

    writerGroupConfig.securityMode = TESTINGSECURITYMODE;
    writerGroupConfig.securityGroupId = securityGroupId;
    writerGroupConfig.securityPolicy = &config->pubSubConfig.securityPolicies[0];

    writerGroupConfig.messageSettings.encoding = UA_EXTENSIONOBJECT_DECODED;
    writerGroupConfig.messageSettings.content.decoded.type =
        &UA_TYPES[UA_TYPES_UADPWRITERGROUPMESSAGEDATATYPE];
    UA_UadpWriterGroupMessageDataType *writerGroupMessage =
        UA_UadpWriterGroupMessageDataType_new();
    writerGroupMessage->networkMessageContentMask =
        (UA_UadpNetworkMessageContentMask)(UA_UADPNETWORKMESSAGECONTENTMASK_PUBLISHERID |
                                           (UA_UadpNetworkMessageContentMask)
                                               UA_UADPNETWORKMESSAGECONTENTMASK_GROUPHEADER |
                                           (UA_UadpNetworkMessageContentMask)
                                               UA_UADPNETWORKMESSAGECONTENTMASK_WRITERGROUPID |
                                           (UA_UadpNetworkMessageContentMask)
                                               UA_UADPNETWORKMESSAGECONTENTMASK_PAYLOADHEADER);
    writerGroupConfig.messageSettings.content.decoded.data = writerGroupMessage;

    retval = UA_Server_addWriterGroup(server, publisherConnection, &writerGroupConfig,
                                      &writerGroupId);
    ck_assert_int_eq(retval, UA_STATUSCODE_GOOD);
    UA_UadpWriterGroupMessageDataType_delete(writerGroupMessage);
    UA_PublishedDataSetConfig publishedDataSetConfig;
    memset(&publishedDataSetConfig, 0, sizeof(UA_PublishedDataSetConfig));
    publishedDataSetConfig.publishedDataSetType = UA_PUBSUB_DATASET_PUBLISHEDITEMS;
    publishedDataSetConfig.name = UA_STRING("test PDS");
    retval = UA_Server_addPublishedDataSet(server, &publishedDataSetConfig,
                                  &publishedDataSetIdent).addResult;
    ck_assert_int_eq(retval, UA_STATUSCODE_GOOD);
    /* Create variable to publish integer data */
    UA_NodeId publisherNode;
    UA_VariableAttributes attr = UA_VariableAttributes_default;
    attr.description = UA_LOCALIZEDTEXT("en-US", "The answer");
    attr.displayName = UA_LOCALIZEDTEXT("en-US", "The answer");
    attr.dataType = UA_TYPES[UA_TYPES_INT32].typeId;
    UA_Int32 publisherData = 42;
    UA_Variant_setScalar(&attr.value, &publisherData, &UA_TYPES[UA_TYPES_INT32]);

    retval = UA_Server_addVariableNode(
        server, UA_NODEID_NUMERIC(1, PUBLISHVARIABLE_NODEID),
        UA_NODEID_NUMERIC(0, UA_NS0ID_OBJECTSFOLDER),
        UA_NODEID_NUMERIC(0, UA_NS0ID_ORGANIZES), UA_QUALIFIEDNAME(1, "The answer"),
        UA_NODEID_NUMERIC(0, UA_NS0ID_BASEDATAVARIABLETYPE), attr, NULL, &publisherNode);
    ck_assert_int_eq(retval, UA_STATUSCODE_GOOD);

    UA_DataSetFieldConfig dataSetFieldConfig;
    memset(&dataSetFieldConfig, 0, sizeof(UA_DataSetFieldConfig));
    dataSetFieldConfig.dataSetFieldType = UA_PUBSUB_DATASETFIELD_VARIABLE;
    dataSetFieldConfig.field.variable.fieldNameAlias = UA_STRING("The answer");
    dataSetFieldConfig.field.variable.promotedField = UA_FALSE;
    dataSetFieldConfig.field.variable.publishParameters.publishedVariable = publisherNode;
    dataSetFieldConfig.field.variable.publishParameters.attributeId =
        UA_ATTRIBUTEID_VALUE;
    retval = UA_Server_addDataSetField(server, publishedDataSetIdent, &dataSetFieldConfig,
                              &dataSetFieldIdent).result;
    ck_assert_int_eq(retval , UA_STATUSCODE_GOOD);
    UA_DataSetWriterConfig dataSetWriterConfig;
    memset(&dataSetWriterConfig, 0, sizeof(UA_DataSetWriterConfig));
    dataSetWriterConfig.name = UA_STRING("Demo DataSetWriter");
    dataSetWriterConfig.dataSetWriterId = DATASET_WRITER_ID;
    dataSetWriterConfig.keyFrameCount = 10;
    retval = UA_Server_addDataSetWriter(server, writerGroupId, publishedDataSetIdent,
                               &dataSetWriterConfig, &dataSetWriterIdent);
    ck_assert_int_eq(retval , UA_STATUSCODE_GOOD);
    return retval;
}

static UA_StatusCode
addSubscriber(UA_Server *server) {
    UA_StatusCode retval = UA_STATUSCODE_BAD;
    UA_NodeId readerIdentifier;

    UA_ReaderGroupConfig readerGroupConfig;
    memset(&readerGroupConfig, 0, sizeof(UA_ReaderGroupConfig));
    readerGroupConfig.name = UA_STRING("ReaderGroup1");

    /* Encryption settings */
    UA_ServerConfig *config = UA_Server_getConfig(server);
    readerGroupConfig.securityMode = TESTINGSECURITYMODE;
    readerGroupConfig.securityGroupId = securityGroupId;
    readerGroupConfig.securityPolicy = &config->pubSubConfig.securityPolicies[0];

    retval |= UA_Server_addReaderGroup(server, subscriberConnection, &readerGroupConfig,
                                       &readerGroupId);

    UA_DataSetReaderConfig readerConfig;
    memset(&readerConfig, 0, sizeof(UA_DataSetReaderConfig));
    readerConfig.name = UA_STRING("DataSet Reader 1");
    UA_UInt16 publisherIdentifier = PUBLISHER_ID;
    readerConfig.publisherId.type = &UA_TYPES[UA_TYPES_UINT16];
    readerConfig.publisherId.data = &publisherIdentifier;
    readerConfig.writerGroupId = WRITER_GROUP_ID;
    readerConfig.dataSetWriterId = DATASET_WRITER_ID;

    UA_DataSetMetaDataType_init(&readerConfig.dataSetMetaData);
    readerConfig.dataSetMetaData.name = UA_STRING("DataSet 1");

    readerConfig.dataSetMetaData.fieldsSize = 1;
    readerConfig.dataSetMetaData.fields = (UA_FieldMetaData *)UA_Array_new(
        readerConfig.dataSetMetaData.fieldsSize, &UA_TYPES[UA_TYPES_FIELDMETADATA]);

    UA_FieldMetaData_init(&readerConfig.dataSetMetaData.fields[0]);
    UA_NodeId_copy(&UA_TYPES[UA_TYPES_INT32].typeId,
                   &readerConfig.dataSetMetaData.fields[0].dataType);
    readerConfig.dataSetMetaData.fields[0].builtInType = UA_NS0ID_INT32;
    readerConfig.dataSetMetaData.fields[0].name = UA_STRING("The answer");
    readerConfig.dataSetMetaData.fields[0].valueRank = -1; /* scalar */

    retval = UA_Server_addDataSetReader(server, readerGroupId, &readerConfig,
                                        &readerIdentifier);
    UA_LOG_INFO(server->config.logging, UA_LOGCATEGORY_SERVER, "%s \n",
                UA_StatusCode_name(retval));
    /*Add Subscribed Variable and target variable */
    UA_NodeId folderId;
    UA_String folderName = readerConfig.dataSetMetaData.name;
    UA_ObjectAttributes oAttr = UA_ObjectAttributes_default;
    UA_QualifiedName folderBrowseName;
    if(folderName.length > 0) {
        oAttr.displayName.locale = UA_STRING("en-US");
        oAttr.displayName.text = folderName;
        folderBrowseName.namespaceIndex = 1;
        folderBrowseName.name = folderName;
    } else {
        oAttr.displayName = UA_LOCALIZEDTEXT("en-US", "Subscribed Variables");
        folderBrowseName = UA_QUALIFIEDNAME(1, "Subscribed Variables");
    }

    retval = UA_Server_addObjectNode(
        server, UA_NODEID_NULL, UA_NODEID_NUMERIC(0, UA_NS0ID_OBJECTSFOLDER),
        UA_NODEID_NUMERIC(0, UA_NS0ID_ORGANIZES), folderBrowseName,
        UA_NODEID_NUMERIC(0, UA_NS0ID_BASEOBJECTTYPE), oAttr, NULL, &folderId);

    ck_assert_int_eq(retval, UA_STATUSCODE_GOOD);    
    UA_FieldTargetVariable *targetVars = (UA_FieldTargetVariable *)UA_calloc(
        readerConfig.dataSetMetaData.fieldsSize, sizeof(UA_FieldTargetVariable));
    /* Variable to subscribe data */
    UA_VariableAttributes vAttr = UA_VariableAttributes_default;
    UA_LocalizedText_copy(&readerConfig.dataSetMetaData.fields->description,
                          &vAttr.description);
    vAttr.displayName.locale = UA_STRING("en-US");
    vAttr.displayName.text = readerConfig.dataSetMetaData.fields->name;
    vAttr.dataType = readerConfig.dataSetMetaData.fields->dataType;

    UA_NodeId newNode;
    retval = UA_Server_addVariableNode(
        server, UA_NODEID_NUMERIC(1, SUBSCRIBEVARIABLE_NODEID), folderId,
        UA_NODEID_NUMERIC(0, UA_NS0ID_HASCOMPONENT),
        UA_QUALIFIEDNAME(1, (char *)readerConfig.dataSetMetaData.fields->name.data),
        UA_NODEID_NUMERIC(0, UA_NS0ID_BASEDATAVARIABLETYPE), vAttr, NULL, &newNode);

    /* For creating Targetvariables */
    UA_FieldTargetDataType_init(&targetVars->targetVariable);
    targetVars->targetVariable.attributeId = UA_ATTRIBUTEID_VALUE;
    targetVars->targetVariable.targetNodeId = newNode;

    retval = UA_Server_DataSetReader_createTargetVariables(
        server, readerIdentifier, readerConfig.dataSetMetaData.fieldsSize, targetVars);
    UA_FieldTargetDataType_clear(&targetVars->targetVariable);

    UA_free(targetVars);
    UA_free(readerConfig.dataSetMetaData.fields);
    return retval;
}

static UA_ClientConfig *
newEncryptedClientConfig(const char *username, const char *password) {
    UA_ByteString *trustList = NULL;
    size_t trustListSize = 0;
    UA_ByteString *revocationList = NULL;
    size_t revocationListSize = 0;

    /* Load certificate and private key */
    UA_ByteString certificate;
    certificate.length = CERT_DER_LENGTH;
    certificate.data = CERT_DER_DATA;

    UA_ByteString privateKey;
    privateKey.length = KEY_DER_LENGTH;
    privateKey.data = KEY_DER_DATA;

    /* Secure client initialization */

    UA_ClientConfig *cc = (UA_ClientConfig *)UA_calloc(1, sizeof(UA_ClientConfig));
    cc->securityMode = UA_MESSAGESECURITYMODE_SIGNANDENCRYPT;

    UA_ClientConfig_setDefaultEncryption(cc, certificate, privateKey, trustList,
                                         trustListSize, revocationList,
                                         revocationListSize);
    cc->securityPolicyUri =
        UA_STRING_ALLOC("http://opcfoundation.org/UA/SecurityPolicy#Basic256Sha256");

    UA_UserNameIdentityToken* identityToken = UA_UserNameIdentityToken_new();
    identityToken->userName = UA_STRING_ALLOC(username);
    identityToken->password = UA_STRING_ALLOC(password);
    UA_ExtensionObject_clear(&cc->userIdentityToken);
    cc->userIdentityToken.encoding = UA_EXTENSIONOBJECT_DECODED;
    cc->userIdentityToken.content.decoded.type = &UA_TYPES[UA_TYPES_USERNAMEIDENTITYTOKEN];
    cc->userIdentityToken.content.decoded.data = identityToken;

    return cc;
}

UA_StatusCode sksPullStatus = UA_STATUSCODE_BAD;

static void
sksPullRequestCallback_publisher(UA_Server *server, UA_StatusCode sksPullRequestStatus, void *data) {
    sksPullStatus = sksPullRequestStatus;
    UA_Server_setWriterGroupActivateKey(server, writerGroupId);
}

static void
sksPullRequestCallback_subscriber(UA_Server *server, UA_StatusCode sksPullRequestStatus, void *data) {
    sksPullStatus = sksPullRequestStatus;
    UA_Server_setReaderGroupActivateKey(server, readerGroupId);
}

static void
sksPullRequestCallback_pubsub(UA_Server *server, UA_StatusCode sksPullRequestStatus, void *data) {
    sksPullStatus = sksPullRequestStatus;
    UA_Server_setWriterGroupActivateKey(server, writerGroupId);
    UA_Server_setReaderGroupActivateKey(server, readerGroupId);
}

START_TEST(AddValidSksClientwithWriterGroup) {
    UA_StatusCode retval = UA_STATUSCODE_BAD;
    int retryCnt = 0;
    UA_ClientConfig *config = newEncryptedClientConfig("user1", "password");
    retval = addPublisher(publisherApp);
<<<<<<< HEAD
    retval = UA_Server_enableWriterGroup(publisherApp, writerGroupId);
    ck_assert_msg(retval == UA_STATUSCODE_GOOD,
                  "Expected Statuscode to be Good, but failed with: %s ",
                  UA_StatusCode_name(retval));

    retval = UA_Server_setSksClient(publisherApp, securityGroupId, config, testingSKSEndpointUrl, sksPullRequestCallback_publisher, NULL);
=======
    ck_assert_msg(retval == UA_STATUSCODE_GOOD,
                  "Expected Statuscode to be Good but failed with: %s ",
                  UA_StatusCode_name(retval));
    retval = UA_Server_setSksClient(publisherApp, securityGroupId, config, testingSKSEndpointUrl, sksPullRequestCallback, NULL);
>>>>>>> 5e76d257
    ck_assert_msg(retval == UA_STATUSCODE_GOOD,
                  "Expected Statuscode to be Good, but failed with: %s ",
                  UA_StatusCode_name(retval));
    while(UA_StatusCode_isBad(sksPullStatus) && (retryCnt++ < MAX_RETRIES)) {
        UA_Server_run_iterate(publisherApp, true);
        UA_fakeSleep(50);
    }
    ck_assert_msg(sksPullStatus == UA_STATUSCODE_GOOD,
                  "Expected Statuscode to be Good, but failed with: %s (%u retries)",
                  UA_StatusCode_name(sksPullStatus), retryCnt);
    UA_WriterGroup *wg = UA_WriterGroup_findWGbyId(publisherApp, writerGroupId);
    ck_assert(wg != NULL);
    
    ck_assert(wg->keyStorage->keyListSize > 0);
    UA_LOCK(&sksServer->serviceMutex);
    UA_PubSubKeyListItem *sksKsItr =
        UA_PubSubKeyStorage_findKeyStorage(sksServer, securityGroupId)
            ->currentItem;
    UA_UNLOCK(&sksServer->serviceMutex);
    UA_PubSubKeyListItem *wgKsItr = TAILQ_FIRST(&wg->keyStorage->keyList);
    for(size_t i = 0; i < wg->keyStorage->keyListSize; i++) {
        ck_assert_msg(UA_ByteString_equal(&sksKsItr->key, &wgKsItr->key) == UA_TRUE,
                      "Expected the Current Key and future keys in the SKS to be equal "
                      "to the Current and future keys in Publisher");
        ck_assert_uint_eq(sksKsItr->keyID, wgKsItr->keyID);
        sksKsItr = TAILQ_NEXT(sksKsItr, keyListEntry);
        wgKsItr = TAILQ_NEXT(wgKsItr, keyListEntry);
    }
    UA_free(config);
}
END_TEST

START_TEST(AddValidSksClientwithReaderGroup) {
    UA_StatusCode retval = UA_STATUSCODE_BAD;
    UA_ClientConfig *config = newEncryptedClientConfig("user1", "password");
    int retryCnt = 0;
    retval = addSubscriber(subscriberApp);
    ck_assert_msg(retval == UA_STATUSCODE_GOOD,
                  "Expected Statuscode to be Good but failed with: %s ",
                  UA_StatusCode_name(retval));
    retval = UA_Server_setSksClient(subscriberApp, securityGroupId, config, testingSKSEndpointUrl, sksPullRequestCallback_subscriber, NULL);
    ck_assert_msg(retval == UA_STATUSCODE_GOOD,
                  "Expected Statuscode to be Good, but failed with: %s ",
                  UA_StatusCode_name(retval));
    sksPullStatus = UA_STATUSCODE_BAD;
    while(UA_StatusCode_isBad(sksPullStatus) && (retryCnt++ < MAX_RETRIES)) {
        UA_Server_run_iterate(subscriberApp, true);
        UA_fakeSleep(50);
    }
    ck_assert_msg(sksPullStatus == UA_STATUSCODE_GOOD,
                  "Expected Statuscode to be Good, but failed with: %s (%u retries)",
                  UA_StatusCode_name(sksPullStatus), retryCnt);
    UA_ReaderGroup *rg = UA_ReaderGroup_findRGbyId(subscriberApp, readerGroupId);
    ck_assert(rg != NULL);

<<<<<<< HEAD
    retval = UA_Server_enableReaderGroup(subscriberApp, writerGroupId);
=======
    retval = UA_Server_setReaderGroupOperational(subscriberApp, readerGroupId);
>>>>>>> 5e76d257
    ck_assert_msg(retval == UA_STATUSCODE_GOOD,
                  "Expected Statuscode to be Good, but failed with: %s ",
                  UA_StatusCode_name(retval));
    ck_assert(rg->keyStorage->keyListSize > 0);
    UA_LOCK(&sksServer->serviceMutex);
    UA_PubSubKeyListItem *sksKsItr =
        UA_PubSubKeyStorage_findKeyStorage(sksServer, securityGroupId)
            ->currentItem;
    UA_UNLOCK(&sksServer->serviceMutex);
    UA_PubSubKeyListItem *rgKsItr = TAILQ_FIRST(&rg->keyStorage->keyList);
    for(size_t i = 0; i < rg->keyStorage->keyListSize; i++) {
        ck_assert_msg(UA_ByteString_equal(&sksKsItr->key, &rgKsItr->key) == UA_TRUE,
                      "Expected the Current Key and future keys in the SKS to be equal "
                      "to the Current and future keys in Publisher");
        ck_assert_uint_eq(sksKsItr->keyID, rgKsItr->keyID);
        sksKsItr = TAILQ_NEXT(sksKsItr, keyListEntry);
        rgKsItr = TAILQ_NEXT(rgKsItr, keyListEntry);
    }
    ck_assert(rg->keyStorage->keyListSize > 0);
    UA_free(config);
}
END_TEST

START_TEST(SetInvalidSKSClient) {
    addPublisher(publisherApp);
    UA_Client *client = UA_Client_newForUnitTest();
    UA_ClientConfig *config = UA_Client_getConfig(client);
    int retryCnt = 0;
    UA_Server_setSksClient(publisherApp, securityGroupId, config, testingSKSEndpointUrl, sksPullRequestCallback_pubsub, NULL);
    sksPullStatus = UA_STATUSCODE_GOOD;
    while(UA_StatusCode_isGood(sksPullStatus) && (retryCnt++ < MAX_RETRIES)) {
        UA_Server_run_iterate(publisherApp, true);
        UA_fakeSleep(50);
    }
    ck_assert_msg(sksPullStatus != UA_STATUSCODE_GOOD,
                  "Expected Statuscode not to be GOOD: (%u retries)", retryCnt);
    UA_Client_delete(client);
}
END_TEST

START_TEST(SetInvalidSKSEndpointUrl) {
    UA_StatusCode retval = UA_STATUSCODE_BAD;
    retval = addPublisher(publisherApp);
    UA_Client *client = UA_Client_newForUnitTest();
    UA_ClientConfig *config = UA_Client_getConfig(client);
    retval = UA_Server_setSksClient(publisherApp, securityGroupId, config, "opc.tcp:[invalid:host]:4840", sksPullRequestCallback_publisher, NULL);
    ck_assert_msg(retval == UA_STATUSCODE_BADTCPENDPOINTURLINVALID,
                  "Expected Statuscode to be BADTCPENDPOINTURLINVALID, but failed with: %s ",
                  UA_StatusCode_name(retval));
    UA_Client_delete(client);
}
END_TEST

START_TEST(SetWrongSKSEndpointUrl) {
    UA_StatusCode retval = UA_STATUSCODE_BAD;
    retval = addPublisher(publisherApp);
    UA_Client *client = UA_Client_newForUnitTest();
    UA_ClientConfig *config = UA_Client_getConfig(client);
    retval = UA_Server_setSksClient(publisherApp, securityGroupId, config, "opc.tcp://WrongHost:4840", sksPullRequestCallback_publisher, NULL);
    ck_assert_msg(retval == UA_STATUSCODE_BADCONNECTIONCLOSED,
                  "Expected Statuscode to be BADCONNECTIONCLOSED, but failed with: %s ",
                  UA_StatusCode_name(retval));
    UA_Client_delete(client);
}
END_TEST

START_TEST(CheckPublishedValuesInUserLand) {
    UA_StatusCode retval = UA_STATUSCODE_BAD;
    int retryCnt = 0;
    retval = addPublisher(publisherApp);
    ck_assert(retval == UA_STATUSCODE_GOOD);
    retval = addSubscriber(subscriberApp);
    ck_assert(retval == UA_STATUSCODE_GOOD);

    retval = UA_Server_enableWriterGroup(publisherApp, writerGroupId);
    ck_assert(retval == UA_STATUSCODE_GOOD);
    retval = UA_Server_enableReaderGroup(subscriberApp, readerGroupId);
    ck_assert(retval == UA_STATUSCODE_GOOD);

    UA_ClientConfig *pubSksClientConfig = newEncryptedClientConfig("user1", "password");
    retval =
        UA_Server_setSksClient(publisherApp, securityGroupId, pubSksClientConfig, testingSKSEndpointUrl, sksPullRequestCallback_publisher, NULL);
    ck_assert(retval == UA_STATUSCODE_GOOD);
    sksPullStatus = UA_STATUSCODE_BAD;
    while(UA_StatusCode_isBad(sksPullStatus) && (retryCnt++ < MAX_RETRIES)) {
        UA_Server_run_iterate(publisherApp, true);
        UA_fakeSleep(50);
    }
    ck_assert_msg(sksPullStatus == UA_STATUSCODE_GOOD,
                  "Expected Statuscode to be Good, but failed with: %s (%u retries)",
                  UA_StatusCode_name(sksPullStatus), retryCnt);

    UA_ClientConfig *subSksClientConfig = newEncryptedClientConfig("user1", "password");
    retval =
        UA_Server_setSksClient(subscriberApp, securityGroupId, subSksClientConfig, testingSKSEndpointUrl, sksPullRequestCallback_subscriber, NULL);
    ck_assert(retval == UA_STATUSCODE_GOOD);
    sksPullStatus = UA_STATUSCODE_BAD;
    retryCnt = 0;
    while(UA_StatusCode_isBad(sksPullStatus) && (retryCnt++ < MAX_RETRIES)) {
        UA_Server_run_iterate(subscriberApp, true);
        UA_fakeSleep(50);
    }
    ck_assert(retryCnt < MAX_RETRIES);

    /* run server - publisher and subscriber */
    UA_fakeSleep(100 + 1);
    UA_Server_run_iterate(publisherApp, true);
    UA_Server_run_iterate(subscriberApp, true);
    UA_fakeSleep(100 + 1);
    UA_Server_run_iterate(publisherApp, true);
    UA_Server_run_iterate(subscriberApp, true);

    UA_Variant *publishedNodeData = UA_Variant_new();
    retval = UA_Server_readValue(publisherApp,
                                 UA_NODEID_NUMERIC(1, PUBLISHVARIABLE_NODEID),
                                 publishedNodeData);
    ck_assert_int_eq(retval, UA_STATUSCODE_GOOD);

    while(true) {
        UA_Variant *subscribedNodeData = UA_Variant_new();
        retval = UA_Server_readValue(subscriberApp,
                                     UA_NODEID_NUMERIC(1, SUBSCRIBEVARIABLE_NODEID),
                                     subscribedNodeData);
        ck_assert_int_eq(retval, UA_STATUSCODE_GOOD);
        UA_Boolean isEqual = (UA_order(publishedNodeData->data, subscribedNodeData->data,
                                       publishedNodeData->type) == UA_ORDER_EQ);
        UA_Variant_delete(subscribedNodeData);
        if(isEqual)
            break;
        UA_Server_run_iterate(publisherApp, false);
        UA_Server_run_iterate(subscriberApp, false);
        UA_fakeSleep(50);
    }
    UA_Variant_delete(publishedNodeData);
    UA_free(pubSksClientConfig);
    UA_free(subSksClientConfig);
}
END_TEST

START_TEST(PublisherSubscriberTogethor) {
    UA_StatusCode retval = UA_STATUSCODE_BAD;
    int retryCnt = 0;
    retval = addSubscriber(publisherApp);
    ck_assert(retval == UA_STATUSCODE_GOOD);
     retval = addPublisher(publisherApp);
    ck_assert(retval == UA_STATUSCODE_GOOD);

    retval = UA_Server_enableWriterGroup(publisherApp, writerGroupId);
    ck_assert(retval == UA_STATUSCODE_GOOD);
    retval = UA_Server_enableReaderGroup(publisherApp, readerGroupId);
    ck_assert(retval == UA_STATUSCODE_GOOD);
    
    UA_ClientConfig *pubSksClientConfig = newEncryptedClientConfig("user1", "password");
    retval =
        UA_Server_setSksClient(publisherApp, securityGroupId, pubSksClientConfig, testingSKSEndpointUrl, sksPullRequestCallback_pubsub, NULL);
    ck_assert(retval == UA_STATUSCODE_GOOD);

    sksPullStatus = UA_STATUSCODE_BAD;
    while(UA_StatusCode_isBad(sksPullStatus) && (retryCnt++ < MAX_RETRIES)) {
        UA_Server_run_iterate(publisherApp, true);
        UA_fakeSleep(50);
    }
    ck_assert_msg(sksPullStatus == UA_STATUSCODE_GOOD,
                  "Expected Statuscode to be Good, but failed with: %s (%u retries)",
                  UA_StatusCode_name(sksPullStatus), retryCnt);
    retval = UA_Server_setWriterGroupOperational(publisherApp, writerGroupId);
    ck_assert(retval == UA_STATUSCODE_GOOD);
    retval = UA_Server_setReaderGroupOperational(publisherApp, readerGroupId);
    ck_assert(retval == UA_STATUSCODE_GOOD);

    /* run server - publisher and subscriber */
    UA_fakeSleep(100 + 1);
    UA_Server_run_iterate(publisherApp, true);
    UA_fakeSleep(100 + 1);
    UA_Server_run_iterate(publisherApp, true);
    
    UA_Variant *publishedNodeData = UA_Variant_new();
    retval = UA_Server_readValue(publisherApp,
                                 UA_NODEID_NUMERIC(1, PUBLISHVARIABLE_NODEID),
                                 publishedNodeData);
    ck_assert_int_eq(retval, UA_STATUSCODE_GOOD);

    while(true) {
        UA_Variant *subscribedNodeData = UA_Variant_new();
        retval = UA_Server_readValue(publisherApp,
                                     UA_NODEID_NUMERIC(1, SUBSCRIBEVARIABLE_NODEID),
                                     subscribedNodeData);
        ck_assert_int_eq(retval, UA_STATUSCODE_GOOD);
        UA_Boolean isEqual = (UA_order(publishedNodeData->data, subscribedNodeData->data,
                                       publishedNodeData->type) == UA_ORDER_EQ);
        UA_Variant_delete(subscribedNodeData);
        if(isEqual)
            break;
        UA_Server_run_iterate(publisherApp, false);
        UA_Server_run_iterate(subscriberApp, false);
        UA_fakeSleep(50);
    }

    UA_Variant_delete(publishedNodeData);
    UA_free(pubSksClientConfig);
}
END_TEST

START_TEST(PublisherDelayedSubscriberTogethor) {
    UA_StatusCode retval = UA_STATUSCODE_BAD;
    int retryCnt = 0;

    retval = addPublisher(publisherApp);
    ck_assert(retval == UA_STATUSCODE_GOOD);

    UA_ClientConfig *pubSksClientConfig = newEncryptedClientConfig("user1", "password");

    retval = addSubscriber(publisherApp);
    ck_assert(retval == UA_STATUSCODE_GOOD);

    retval = UA_Server_enableWriterGroup(publisherApp, writerGroupId);
    ck_assert(retval == UA_STATUSCODE_GOOD);

    retval = UA_Server_enableReaderGroup(publisherApp, readerGroupId);
    ck_assert(retval == UA_STATUSCODE_GOOD);

    retval =
        UA_Server_setSksClient(publisherApp, securityGroupId, pubSksClientConfig, testingSKSEndpointUrl, sksPullRequestCallback_pubsub, NULL);
    ck_assert(retval == UA_STATUSCODE_GOOD);

    sksPullStatus = UA_STATUSCODE_BAD;
    while(UA_StatusCode_isBad(sksPullStatus) && (retryCnt++ < MAX_RETRIES)) {
        UA_Server_run_iterate(publisherApp, true);
        UA_fakeSleep(50);
    }
    ck_assert_msg(sksPullStatus == UA_STATUSCODE_GOOD,
                  "Expected Statuscode to be Good, but failed with: %s (%u retries)",
                  UA_StatusCode_name(sksPullStatus), retryCnt);

    /* run server - publisher and subscriber */
    UA_fakeSleep(100 + 1);
    UA_Server_run_iterate(publisherApp, true);
    UA_fakeSleep(100 + 1);
    UA_Server_run_iterate(publisherApp, true);

    UA_ReaderGroup *rg = UA_ReaderGroup_findRGbyId(publisherApp, readerGroupId);
    ck_assert(rg->securityPolicyContext != NULL);
    UA_Variant *publishedNodeData = UA_Variant_new();
    retval = UA_Server_readValue(
        publisherApp, UA_NODEID_NUMERIC(1, PUBLISHVARIABLE_NODEID), publishedNodeData);
    ck_assert_int_eq(retval, UA_STATUSCODE_GOOD);

    while(true) {
        UA_Variant *subscribedNodeData = UA_Variant_new();
        retval = UA_Server_readValue(publisherApp,
                                     UA_NODEID_NUMERIC(1, SUBSCRIBEVARIABLE_NODEID),
                                     subscribedNodeData);
        ck_assert_int_eq(retval, UA_STATUSCODE_GOOD);
        UA_Boolean isEqual = (UA_order(publishedNodeData->data, subscribedNodeData->data,
                                       publishedNodeData->type) == UA_ORDER_EQ);
        UA_Variant_delete(subscribedNodeData);
        if(isEqual)
            break;
        UA_Server_run_iterate(publisherApp, false);
        UA_Server_run_iterate(subscriberApp, false);
        UA_fakeSleep(50);
    }

    UA_Variant_delete(publishedNodeData);
    UA_free(pubSksClientConfig);
}
END_TEST

START_TEST(FetchNextbatchOfKeys) {
    UA_StatusCode retval = UA_STATUSCODE_BAD;
    int retryCnt = 0;

    retval = addPublisher(publisherApp);
    ck_assert(retval == UA_STATUSCODE_GOOD);

    UA_ClientConfig *pubSksClientConfig = newEncryptedClientConfig("user1", "password");
    retval =
        UA_Server_setSksClient(publisherApp, securityGroupId, pubSksClientConfig, testingSKSEndpointUrl, sksPullRequestCallback_publisher, NULL);
    ck_assert(retval == UA_STATUSCODE_GOOD);

    sksPullStatus = UA_STATUSCODE_BAD;
    while(UA_StatusCode_isBad(sksPullStatus) && (retryCnt++ < MAX_RETRIES)) {
        UA_Server_run_iterate(publisherApp, true);
        UA_fakeSleep(50);
    }
    ck_assert_msg(sksPullStatus == UA_STATUSCODE_GOOD,
                  "Expected Statuscode to be Good, but failed with: %s (%u retries)",
                  UA_StatusCode_name(sksPullStatus), retryCnt);

    retval = addSubscriber(subscriberApp);
    ck_assert(retval == UA_STATUSCODE_GOOD);

    retval = UA_Server_enableWriterGroup(publisherApp, writerGroupId);
    ck_assert(retval == UA_STATUSCODE_GOOD);

    retval = UA_Server_enableReaderGroup(subscriberApp, readerGroupId);
    ck_assert(retval == UA_STATUSCODE_GOOD);

    UA_ClientConfig *subSksClientConfig = newEncryptedClientConfig("user1", "password");

    retval =
        UA_Server_setSksClient(subscriberApp, securityGroupId, subSksClientConfig, testingSKSEndpointUrl, sksPullRequestCallback_subscriber, NULL);
    ck_assert(retval == UA_STATUSCODE_GOOD);

    sksPullStatus = UA_STATUSCODE_BAD;
    retryCnt = 0;
    while(UA_StatusCode_isBad(sksPullStatus) && (retryCnt++ < MAX_RETRIES)) {
        UA_Server_run_iterate(subscriberApp, true);
        UA_fakeSleep(50);
    }
    ck_assert(retryCnt < MAX_RETRIES);

    UA_LOCK(&publisherApp->serviceMutex);
    UA_PubSubKeyStorage *pubKs = UA_PubSubKeyStorage_findKeyStorage(
        publisherApp, securityGroupId);
    UA_UNLOCK(&publisherApp->serviceMutex);
    UA_LOCK(&subscriberApp->serviceMutex);
    UA_PubSubKeyStorage *subKs = UA_PubSubKeyStorage_findKeyStorage(
        subscriberApp, securityGroupId);
    UA_UNLOCK(&subscriberApp->serviceMutex);

    sksPullStatus = UA_STATUSCODE_BAD;
    UA_UInt16 sksPullIteration = 0;
    while(true) {
        UA_Server_run_iterate(subscriberApp, true);
        UA_Server_run_iterate(publisherApp, true);
        /* we make sure to iterate for few sks pull cycles */
        if(UA_StatusCode_isGood(sksPullStatus)) {
            sksPullStatus = UA_STATUSCODE_BAD;
            ++sksPullIteration;
        }
        /* we need to run extra iterations for key rollover callbacks */
        if(sksPullIteration > 10 &&
           subKs->currentItem->keyID == pubKs->currentItem->keyID)
            break;
        UA_fakeSleep(50);
    }
    ck_assert(subKs->currentItem->keyID == pubKs->currentItem->keyID);
    ck_assert(UA_ByteString_equal(&subKs->currentItem->key, &pubKs->currentItem->key));
    UA_Variant *publishedNodeData = UA_Variant_new();
    retval = UA_Server_readValue(
        publisherApp, UA_NODEID_NUMERIC(1, PUBLISHVARIABLE_NODEID), publishedNodeData);
    ck_assert_int_eq(retval, UA_STATUSCODE_GOOD);
    UA_Variant *subscribedNodeData = UA_Variant_new();
    retval =
        UA_Server_readValue(subscriberApp, UA_NODEID_NUMERIC(1, SUBSCRIBEVARIABLE_NODEID),
                            subscribedNodeData);
    ck_assert_int_eq(retval, UA_STATUSCODE_GOOD);
    ck_assert_int_eq(*(UA_Int32 *)publishedNodeData->data,
                     *(UA_Int32 *)subscribedNodeData->data);
    UA_Variant_delete(subscribedNodeData);
    UA_Variant_delete(publishedNodeData);
    UA_free(pubSksClientConfig);
    UA_free(subSksClientConfig);
}
END_TEST

int
main(void) {
    int number_failed = 0;
    TCase *tc_pubsub_sks_client = tcase_create("PubSub SKS Client");
    tcase_add_checked_fixture(tc_pubsub_sks_client, skssetup, sksteardown);
    tcase_add_checked_fixture(tc_pubsub_sks_client, publishersetup, publisherteardown);
    tcase_add_checked_fixture(tc_pubsub_sks_client, subscribersetup, subscriberteardown);
    tcase_add_test(tc_pubsub_sks_client, AddValidSksClientwithWriterGroup);
    tcase_add_test(tc_pubsub_sks_client, AddValidSksClientwithReaderGroup);
    tcase_add_test(tc_pubsub_sks_client, SetInvalidSKSClient);
    tcase_add_test(tc_pubsub_sks_client, SetInvalidSKSEndpointUrl);
    tcase_add_test(tc_pubsub_sks_client, SetWrongSKSEndpointUrl);
    tcase_add_test(tc_pubsub_sks_client, CheckPublishedValuesInUserLand);
    tcase_add_test(tc_pubsub_sks_client, PublisherSubscriberTogethor);
    tcase_add_test(tc_pubsub_sks_client, PublisherDelayedSubscriberTogethor);
    tcase_add_test(tc_pubsub_sks_client, FetchNextbatchOfKeys);

    Suite *s = suite_create("PubSub SKS Client");
    suite_add_tcase(s, tc_pubsub_sks_client);

    SRunner *sr = srunner_create(s);
    srunner_set_fork_status(sr, CK_NOFORK);
    srunner_run_all(sr, CK_NORMAL);
    number_failed = srunner_ntests_failed(sr);
    srunner_free(sr);
    return (number_failed == 0) ? EXIT_SUCCESS : EXIT_FAILURE;
}<|MERGE_RESOLUTION|>--- conflicted
+++ resolved
@@ -641,19 +641,16 @@
     int retryCnt = 0;
     UA_ClientConfig *config = newEncryptedClientConfig("user1", "password");
     retval = addPublisher(publisherApp);
-<<<<<<< HEAD
+    ck_assert_msg(retval == UA_STATUSCODE_GOOD,
+                  "Expected Statuscode to be Good, but failed with: %s ",
+                  UA_StatusCode_name(retval));
+
     retval = UA_Server_enableWriterGroup(publisherApp, writerGroupId);
     ck_assert_msg(retval == UA_STATUSCODE_GOOD,
                   "Expected Statuscode to be Good, but failed with: %s ",
                   UA_StatusCode_name(retval));
 
     retval = UA_Server_setSksClient(publisherApp, securityGroupId, config, testingSKSEndpointUrl, sksPullRequestCallback_publisher, NULL);
-=======
-    ck_assert_msg(retval == UA_STATUSCODE_GOOD,
-                  "Expected Statuscode to be Good but failed with: %s ",
-                  UA_StatusCode_name(retval));
-    retval = UA_Server_setSksClient(publisherApp, securityGroupId, config, testingSKSEndpointUrl, sksPullRequestCallback, NULL);
->>>>>>> 5e76d257
     ck_assert_msg(retval == UA_STATUSCODE_GOOD,
                   "Expected Statuscode to be Good, but failed with: %s ",
                   UA_StatusCode_name(retval));
@@ -709,11 +706,7 @@
     UA_ReaderGroup *rg = UA_ReaderGroup_findRGbyId(subscriberApp, readerGroupId);
     ck_assert(rg != NULL);
 
-<<<<<<< HEAD
     retval = UA_Server_enableReaderGroup(subscriberApp, writerGroupId);
-=======
-    retval = UA_Server_setReaderGroupOperational(subscriberApp, readerGroupId);
->>>>>>> 5e76d257
     ck_assert_msg(retval == UA_STATUSCODE_GOOD,
                   "Expected Statuscode to be Good, but failed with: %s ",
                   UA_StatusCode_name(retval));
