/* This Source Code Form is subject to the terms of the Mozilla Public
 * License, v. 2.0. If a copy of the MPL was not distributed with this
 * file, You can obtain one at http://mozilla.org/MPL/2.0/.
 *
 *    Copyright 2018-2019 (c) Mark Giraud, Fraunhofer IOSB
 *    Copyright 2019 (c) Kalycito Infotech Private Limited
 *    Copyright 2018 (c) HMS Industrial Networks AB (Author: Jonas Green)
 *    Copyright 2020 (c) Wind River Systems, Inc.
 *    Copyright 2020 (c) basysKom GmbH
 * 
 */

#include <open62541/plugin/securitypolicy_default.h>
#include <open62541/util.h>

#ifdef UA_ENABLE_ENCRYPTION_MBEDTLS

#include "securitypolicy_mbedtls_common.h"

#include <mbedtls/aes.h>
#include <mbedtls/ctr_drbg.h>
#include <mbedtls/entropy.h>
#include <mbedtls/error.h>
#include <mbedtls/md.h>
#include <mbedtls/sha1.h>
#include <mbedtls/version.h>
#include <mbedtls/x509_crt.h>

/* Notes:
 * mbedTLS' AES allows in-place encryption and decryption. Sow we don't have to
 * allocate temp buffers.
 * https://tls.mbed.org/discussions/generic/in-place-decryption-with-aes256-same-input-output-buffer
 */

#define UA_SECURITYPOLICY_BASIC128RSA15_RSAPADDING_LEN 11
#define UA_SECURITYPOLICY_BASIC128RSA15_SYM_KEY_LENGTH 16
#define UA_BASIC128RSA15_SYM_SIGNING_KEY_LENGTH 16
#define UA_SECURITYPOLICY_BASIC128RSA15_SYM_ENCRYPTION_BLOCK_SIZE 16
#define UA_SECURITYPOLICY_BASIC128RSA15_SYM_PLAIN_TEXT_BLOCK_SIZE 16
#define UA_SECURITYPOLICY_BASIC128RSA15_MINASYMKEYLENGTH 128
#define UA_SECURITYPOLICY_BASIC128RSA15_MAXASYMKEYLENGTH 512

typedef struct {
    UA_ByteString localCertThumbprint;

    mbedtls_ctr_drbg_context drbgContext;
    mbedtls_entropy_context entropyContext;
    mbedtls_md_context_t sha1MdContext;
    mbedtls_pk_context localPrivateKey;
} Basic128Rsa15_PolicyContext;

typedef struct {
    Basic128Rsa15_PolicyContext *policyContext;

    UA_ByteString localSymSigningKey;
    UA_ByteString localSymEncryptingKey;
    UA_ByteString localSymIv;

    UA_ByteString remoteSymSigningKey;
    UA_ByteString remoteSymEncryptingKey;
    UA_ByteString remoteSymIv;

    mbedtls_x509_crt remoteCertificate;
} Basic128Rsa15_ChannelContext;

/********************/
/* AsymmetricModule */
/********************/

static UA_StatusCode
asym_verify_sp_basic128rsa15(Basic128Rsa15_ChannelContext *cc,
                             const UA_ByteString *message,
                             const UA_ByteString *signature) {
    if(message == NULL || signature == NULL || cc == NULL)
        return UA_STATUSCODE_BADINTERNALERROR;

    return mbedtls_verifySig_sha1(&cc->remoteCertificate, message, signature);
}

static UA_StatusCode
asym_sign_sp_basic128rsa15(Basic128Rsa15_ChannelContext *cc,
                           const UA_ByteString *message,
                           UA_ByteString *signature) {
    if(message == NULL || signature == NULL || cc == NULL)
        return UA_STATUSCODE_BADINTERNALERROR;

    Basic128Rsa15_PolicyContext *pc = cc->policyContext;
    return mbedtls_sign_sha1(&pc->localPrivateKey, &pc->drbgContext,
                             message, signature);
}

static size_t
asym_getLocalSignatureSize_sp_basic128rsa15(const Basic128Rsa15_ChannelContext *cc) {
    if(cc == NULL)
        return 0;
#if MBEDTLS_VERSION_NUMBER >= 0x02060000 && MBEDTLS_VERSION_NUMBER < 0x03000000
    return mbedtls_pk_rsa(cc->policyContext->localPrivateKey)->len;
#else
    return mbedtls_rsa_get_len(mbedtls_pk_rsa(cc->policyContext->localPrivateKey));
#endif
<<<<<<< HEAD
=======


>>>>>>> 3010bc67
}

static size_t
asym_getRemoteSignatureSize_sp_basic128rsa15(const Basic128Rsa15_ChannelContext *cc) {
    if(cc == NULL)
        return 0;
<<<<<<< HEAD
=======

>>>>>>> 3010bc67
#if MBEDTLS_VERSION_NUMBER >= 0x02060000 && MBEDTLS_VERSION_NUMBER < 0x03000000
    return mbedtls_pk_rsa(cc->remoteCertificate.pk)->len;
#else
    return mbedtls_rsa_get_len(mbedtls_pk_rsa(cc->remoteCertificate.pk));
#endif
<<<<<<< HEAD
=======

>>>>>>> 3010bc67
}

static UA_StatusCode
asym_encrypt_sp_basic128rsa15(Basic128Rsa15_ChannelContext *cc,
                              UA_ByteString *data) {
    if(cc == NULL || data == NULL)
        return UA_STATUSCODE_BADINTERNALERROR;

    mbedtls_rsa_context *remoteRsaContext = mbedtls_pk_rsa(cc->remoteCertificate.pk);
    mbedtls_rsa_set_padding(remoteRsaContext, MBEDTLS_RSA_PKCS_V15, MBEDTLS_MD_NONE);

#if MBEDTLS_VERSION_NUMBER >= 0x02060000 && MBEDTLS_VERSION_NUMBER < 0x03000000
    size_t plainTextBlockSize = remoteRsaContext->len - UA_SECURITYPOLICY_BASIC128RSA15_RSAPADDING_LEN;
#else
    size_t keylen = mbedtls_rsa_get_len(remoteRsaContext);
    size_t plainTextBlockSize = mbedtls_rsa_get_len(remoteRsaContext) -
        UA_SECURITYPOLICY_BASIC128RSA15_RSAPADDING_LEN;
#endif
<<<<<<< HEAD
=======

>>>>>>> 3010bc67
    if(data->length % plainTextBlockSize != 0)
        return UA_STATUSCODE_BADINTERNALERROR;

    size_t blocks = data->length / plainTextBlockSize;
    UA_ByteString encrypted;
#if MBEDTLS_VERSION_NUMBER >= 0x02060000 && MBEDTLS_VERSION_NUMBER < 0x03000000
    UA_StatusCode retval = UA_ByteString_allocBuffer(&encrypted, blocks * remoteRsaContext->len);
#else
    UA_StatusCode retval = UA_ByteString_allocBuffer(&encrypted, blocks * keylen);
#endif
    if(retval != UA_STATUSCODE_GOOD)
        return retval;

    size_t lenDataToEncrypt = data->length;
    size_t inOffset = 0;
    size_t offset = 0;
    size_t outLength = 0;
    Basic128Rsa15_PolicyContext *pc = cc->policyContext;
    while(lenDataToEncrypt >= plainTextBlockSize) {
        int mbedErr = mbedtls_pk_encrypt(&cc->remoteCertificate.pk,
                                         data->data + inOffset, plainTextBlockSize,
                                         encrypted.data + offset, &outLength,
                                         encrypted.length - offset,
                                         mbedtls_ctr_drbg_random,
                                         &pc->drbgContext);
        if(mbedErr) {
            UA_ByteString_clear(&encrypted);
            return UA_STATUSCODE_BADINTERNALERROR;
        }

        inOffset += plainTextBlockSize;
        offset += outLength;
        lenDataToEncrypt -= plainTextBlockSize;
    }

    memcpy(data->data, encrypted.data, offset);
    UA_ByteString_clear(&encrypted);

    return UA_STATUSCODE_GOOD;
}

static UA_StatusCode
asym_decrypt_sp_basic128rsa15(Basic128Rsa15_ChannelContext *cc,
                              UA_ByteString *data) {
    if(cc == NULL || data == NULL)
        return UA_STATUSCODE_BADINTERNALERROR;

    mbedtls_rsa_context *rsaContext = mbedtls_pk_rsa(cc->policyContext->localPrivateKey);
    mbedtls_rsa_set_padding(rsaContext, MBEDTLS_RSA_PKCS_V15, MBEDTLS_MD_NONE);
#if MBEDTLS_VERSION_NUMBER >= 0x02060000 && MBEDTLS_VERSION_NUMBER < 0x03000000
<<<<<<< HEAD
    size_t keylen = rsaContext->len;
#else
    size_t keylen = mbedtls_rsa_get_len(rsaContext);
#endif
    if(data->length % keylen != 0)
=======
    if(data->length % rsaContext->len != 0)
            return UA_STATUSCODE_BADINTERNALERROR;
#else
    size_t keylen = mbedtls_rsa_get_len(rsaContext);
        if(data->length % keylen != 0)
>>>>>>> 3010bc67
        return UA_STATUSCODE_BADINTERNALERROR;
#endif

    size_t inOffset = 0;
    size_t outOffset = 0;
    size_t outLength = 0;
    unsigned char buf[512];

    while(inOffset < data->length) {
#if MBEDTLS_VERSION_NUMBER >= 0x02060000 && MBEDTLS_VERSION_NUMBER < 0x03000000
        int mbedErr = mbedtls_pk_decrypt(&cc->policyContext->localPrivateKey,
                                         data->data + inOffset, rsaContext->len,
                                         buf, &outLength, 512, NULL, NULL);
#else
        int mbedErr = mbedtls_pk_decrypt(&cc->policyContext->localPrivateKey,
                                         data->data + inOffset, keylen,
                                         buf, &outLength, 512, NULL, NULL);
#endif

        if(mbedErr)
            return UA_STATUSCODE_BADSECURITYCHECKSFAILED;

        memcpy(data->data + outOffset, buf, outLength);
#if MBEDTLS_VERSION_NUMBER >= 0x02060000 && MBEDTLS_VERSION_NUMBER < 0x03000000
        inOffset += rsaContext->len;
#else
        inOffset += keylen;
#endif
        outOffset += outLength;
    }

    data->length = outOffset;
    return UA_STATUSCODE_GOOD;
}

static size_t
asym_getLocalEncryptionKeyLength_sp_basic128rsa15(const Basic128Rsa15_ChannelContext *cc) {
<<<<<<< HEAD
    if(cc == NULL)
        return 0;
=======
>>>>>>> 3010bc67
#if MBEDTLS_VERSION_NUMBER >= 0x02060000 && MBEDTLS_VERSION_NUMBER < 0x03000000
    mbedtls_rsa_context *const rsaContext = mbedtls_pk_rsa(cc->remoteCertificate.pk);
    return rsaContext->len;
#else
<<<<<<< HEAD
=======
    if(cc == NULL)
        return 0;
>>>>>>> 3010bc67
    return mbedtls_rsa_get_len(mbedtls_pk_rsa(cc->remoteCertificate.pk));
#endif
}

static size_t
asym_getRemoteEncryptionKeyLength_sp_basic128rsa15(const Basic128Rsa15_ChannelContext *cc) {
    return mbedtls_pk_get_len(&cc->remoteCertificate.pk) * 8;
}

static size_t
asym_getRemoteBlockSize_sp_basic128rsa15(const Basic128Rsa15_ChannelContext *cc) {
#if MBEDTLS_VERSION_NUMBER >= 0x02060000 && MBEDTLS_VERSION_NUMBER < 0x03000000
    mbedtls_rsa_context *const rsaContext = mbedtls_pk_rsa(cc->remoteCertificate.pk);
    return rsaContext->len;
#else
    if(cc == NULL)
        return 0;
#if MBEDTLS_VERSION_NUMBER >= 0x02060000 && MBEDTLS_VERSION_NUMBER < 0x03000000
    mbedtls_rsa_context *const rsaContext = mbedtls_pk_rsa(cc->remoteCertificate.pk);
    return rsaContext->len;
#else
    return mbedtls_rsa_get_len(mbedtls_pk_rsa(cc->remoteCertificate.pk));
#endif
}

static size_t
asym_getRemotePlainTextBlockSize_sp_basic128rsa15(const Basic128Rsa15_ChannelContext *cc) {
#if MBEDTLS_VERSION_NUMBER >= 0x02060000 && MBEDTLS_VERSION_NUMBER < 0x03000000
    mbedtls_rsa_context *const rsaContext = mbedtls_pk_rsa(cc->remoteCertificate.pk);
    return rsaContext->len - UA_SECURITYPOLICY_BASIC128RSA15_RSAPADDING_LEN;
#else
    if(cc == NULL)
        return 0;
#if MBEDTLS_VERSION_NUMBER >= 0x02060000 && MBEDTLS_VERSION_NUMBER < 0x03000000
    mbedtls_rsa_context *const rsaContext = mbedtls_pk_rsa(cc->remoteCertificate.pk);
    return rsaContext->len - UA_SECURITYPOLICY_BASIC128RSA15_RSAPADDING_LEN;
#else
    return mbedtls_rsa_get_len(mbedtls_pk_rsa(cc->remoteCertificate.pk)) -
        UA_SECURITYPOLICY_BASIC128RSA15_RSAPADDING_LEN;
#endif
}

static UA_StatusCode
asym_makeThumbprint_sp_basic128rsa15(const UA_SecurityPolicy *securityPolicy,
                                     const UA_ByteString *certificate,
                                     UA_ByteString *thumbprint) {
    if(securityPolicy == NULL || certificate == NULL || thumbprint == NULL)
        return UA_STATUSCODE_BADINTERNALERROR;
    return mbedtls_thumbprint_sha1(certificate, thumbprint);
}

static UA_StatusCode
asymmetricModule_compareCertificateThumbprint_sp_basic128rsa15(const UA_SecurityPolicy *securityPolicy,
                                                               const UA_ByteString *certificateThumbprint) {
    if(securityPolicy == NULL || certificateThumbprint == NULL)
        return UA_STATUSCODE_BADINTERNALERROR;

    Basic128Rsa15_PolicyContext *pc = (Basic128Rsa15_PolicyContext *)securityPolicy->policyContext;
    if(!UA_ByteString_equal(certificateThumbprint, &pc->localCertThumbprint))
        return UA_STATUSCODE_BADCERTIFICATEINVALID;

    return UA_STATUSCODE_GOOD;
}

/*******************/
/* SymmetricModule */
/*******************/

static UA_StatusCode
sym_verify_sp_basic128rsa15(Basic128Rsa15_ChannelContext *cc,
                            const UA_ByteString *message,
                            const UA_ByteString *signature) {
    if(cc == NULL || message == NULL || signature == NULL)
        return UA_STATUSCODE_BADINTERNALERROR;

    /* Compute MAC */
    if(signature->length != UA_SHA1_LENGTH)
        return UA_STATUSCODE_BADSECURITYCHECKSFAILED;

    Basic128Rsa15_PolicyContext *pc = cc->policyContext;

    unsigned char mac[UA_SHA1_LENGTH];
    mbedtls_hmac(&pc->sha1MdContext, &cc->remoteSymSigningKey, message, mac);

    /* Compare with Signature */
    if(!UA_constantTimeEqual(signature->data, mac, UA_SHA1_LENGTH))
        return UA_STATUSCODE_BADSECURITYCHECKSFAILED;
    return UA_STATUSCODE_GOOD;
}

static UA_StatusCode
sym_sign_sp_basic128rsa15(const Basic128Rsa15_ChannelContext *cc,
                          const UA_ByteString *message,
                          UA_ByteString *signature) {
    if(signature->length != UA_SHA1_LENGTH)
        return UA_STATUSCODE_BADINTERNALERROR;

    mbedtls_hmac(&cc->policyContext->sha1MdContext, &cc->localSymSigningKey,
                 message, signature->data);
    return UA_STATUSCODE_GOOD;
}

static size_t
sym_getSignatureSize_sp_basic128rsa15(const void *channelContext) {
    return UA_SHA1_LENGTH;
}

static size_t
sym_getSigningKeyLength_sp_basic128rsa15(const void *const channelContext) {
    return UA_BASIC128RSA15_SYM_SIGNING_KEY_LENGTH;
}

static size_t
sym_getEncryptionKeyLength_sp_basic128rsa15(const void *channelContext) {
    return UA_SECURITYPOLICY_BASIC128RSA15_SYM_KEY_LENGTH;
}

static size_t
sym_getEncryptionBlockSize_sp_basic128rsa15(const void *const channelContext) {
    return UA_SECURITYPOLICY_BASIC128RSA15_SYM_ENCRYPTION_BLOCK_SIZE;
}

static size_t
sym_getPlainTextBlockSize_sp_basic128rsa15(const void *const channelContext) {
    return UA_SECURITYPOLICY_BASIC128RSA15_SYM_PLAIN_TEXT_BLOCK_SIZE;
}

static UA_StatusCode
sym_encrypt_sp_basic128rsa15(const Basic128Rsa15_ChannelContext *cc,
                             UA_ByteString *data) {
    if(cc == NULL || data == NULL)
        return UA_STATUSCODE_BADINTERNALERROR;

    if(cc->localSymIv.length != UA_SECURITYPOLICY_BASIC128RSA15_SYM_ENCRYPTION_BLOCK_SIZE)
        return UA_STATUSCODE_BADINTERNALERROR;

    size_t plainTextBlockSize = UA_SECURITYPOLICY_BASIC128RSA15_SYM_PLAIN_TEXT_BLOCK_SIZE;
    if(data->length % plainTextBlockSize != 0)
        return UA_STATUSCODE_BADINTERNALERROR;

    /* Keylength in bits */
    unsigned int keylength = (unsigned int)(cc->localSymEncryptingKey.length * 8);
    mbedtls_aes_context aesContext;
    int mbedErr = mbedtls_aes_setkey_enc(&aesContext, cc->localSymEncryptingKey.data, keylength);
    if(mbedErr)
        return UA_STATUSCODE_BADINTERNALERROR;

    UA_ByteString ivCopy;
    UA_StatusCode retval = UA_ByteString_copy(&cc->localSymIv, &ivCopy);
    if(retval != UA_STATUSCODE_GOOD)
        return retval;

    mbedErr = mbedtls_aes_crypt_cbc(&aesContext, MBEDTLS_AES_ENCRYPT, data->length,
                                    ivCopy.data, data->data, data->data);
    if(mbedErr)
        retval = UA_STATUSCODE_BADINTERNALERROR;
    UA_ByteString_clear(&ivCopy);
    return retval;
}

static UA_StatusCode
sym_decrypt_sp_basic128rsa15(const Basic128Rsa15_ChannelContext *cc,
                             UA_ByteString *data) {
    if(cc == NULL || data == NULL)
        return UA_STATUSCODE_BADINTERNALERROR;

    size_t encryptionBlockSize = UA_SECURITYPOLICY_BASIC128RSA15_SYM_ENCRYPTION_BLOCK_SIZE;
    if(cc->remoteSymIv.length != encryptionBlockSize)
        return UA_STATUSCODE_BADINTERNALERROR;

    if(data->length % encryptionBlockSize != 0)
        return UA_STATUSCODE_BADINTERNALERROR;

    unsigned int keylength = (unsigned int)(cc->remoteSymEncryptingKey.length * 8);
    mbedtls_aes_context aesContext;
    int mbedErr = mbedtls_aes_setkey_dec(&aesContext,
                                         cc->remoteSymEncryptingKey.data, keylength);
    if(mbedErr)
        return UA_STATUSCODE_BADINTERNALERROR;

    UA_ByteString ivCopy;
    UA_StatusCode retval = UA_ByteString_copy(&cc->remoteSymIv, &ivCopy);
    if(retval != UA_STATUSCODE_GOOD)
        return retval;

    mbedErr = mbedtls_aes_crypt_cbc(&aesContext, MBEDTLS_AES_DECRYPT, data->length,
                                    ivCopy.data, data->data, data->data);
    if(mbedErr)
        retval = UA_STATUSCODE_BADINTERNALERROR;
    UA_ByteString_clear(&ivCopy);
    return retval;
}

static UA_StatusCode
sym_generateKey_sp_basic128rsa15(void *policyContext, const UA_ByteString *secret,
                                 const UA_ByteString *seed, UA_ByteString *out) {
    if(secret == NULL || seed == NULL || out == NULL)
        return UA_STATUSCODE_BADINTERNALERROR;
    Basic128Rsa15_PolicyContext *pc = (Basic128Rsa15_PolicyContext *)policyContext;
    return mbedtls_generateKey(&pc->sha1MdContext, secret, seed, out);
}

static UA_StatusCode
sym_generateNonce_sp_basic128rsa15(void *policyContext, UA_ByteString *out) {
    if(out == NULL)
        return UA_STATUSCODE_BADINTERNALERROR;
    Basic128Rsa15_PolicyContext *pc = (Basic128Rsa15_PolicyContext *)policyContext;
    int mbedErr = mbedtls_ctr_drbg_random(&pc->drbgContext, out->data, out->length);
    if(mbedErr)
        return UA_STATUSCODE_BADUNEXPECTEDERROR;
    return UA_STATUSCODE_GOOD;
}

/*****************/
/* ChannelModule */
/*****************/

/* Assumes that the certificate has been verified externally */
static UA_StatusCode
parseRemoteCertificate_sp_basic128rsa15(Basic128Rsa15_ChannelContext *cc,
                                        const UA_ByteString *remoteCertificate) {
    if(remoteCertificate == NULL || cc == NULL)
        return UA_STATUSCODE_BADINTERNALERROR;

    /* Parse the certificate */
    int mbedErr = mbedtls_x509_crt_parse(&cc->remoteCertificate, remoteCertificate->data,
                                         remoteCertificate->length);
    if(mbedErr)
        return UA_STATUSCODE_BADSECURITYCHECKSFAILED;

    /* Check the key length */
#if MBEDTLS_VERSION_NUMBER >= 0x02060000 && MBEDTLS_VERSION_NUMBER < 0x03000000
    mbedtls_rsa_context *rsaContext = mbedtls_pk_rsa(cc->remoteCertificate.pk);
    if(rsaContext->len < UA_SECURITYPOLICY_BASIC128RSA15_MINASYMKEYLENGTH ||
       rsaContext->len > UA_SECURITYPOLICY_BASIC128RSA15_MAXASYMKEYLENGTH)
        return UA_STATUSCODE_BADCERTIFICATEUSENOTALLOWED;
#else
    size_t keylen = mbedtls_rsa_get_len(mbedtls_pk_rsa(cc->remoteCertificate.pk));
    if(keylen < UA_SECURITYPOLICY_BASIC128RSA15_MINASYMKEYLENGTH ||
       keylen > UA_SECURITYPOLICY_BASIC128RSA15_MAXASYMKEYLENGTH)
        return UA_STATUSCODE_BADCERTIFICATEUSENOTALLOWED;
#endif
    return UA_STATUSCODE_GOOD;
}

static void
channelContext_deleteContext_sp_basic128rsa15(Basic128Rsa15_ChannelContext *cc) {
    UA_ByteString_clear(&cc->localSymSigningKey);
    UA_ByteString_clear(&cc->localSymEncryptingKey);
    UA_ByteString_clear(&cc->localSymIv);
    UA_ByteString_clear(&cc->remoteSymSigningKey);
    UA_ByteString_clear(&cc->remoteSymEncryptingKey);
    UA_ByteString_clear(&cc->remoteSymIv);
    mbedtls_x509_crt_free(&cc->remoteCertificate);
    UA_free(cc);
}

static UA_StatusCode
channelContext_newContext_sp_basic128rsa15(const UA_SecurityPolicy *securityPolicy,
                                           const UA_ByteString *remoteCertificate,
                                           void **pp_contextData) {
    if(securityPolicy == NULL || remoteCertificate == NULL || pp_contextData == NULL)
        return UA_STATUSCODE_BADINTERNALERROR;

    /* Allocate the channel context */
    *pp_contextData = UA_malloc(sizeof(Basic128Rsa15_ChannelContext));
    if(*pp_contextData == NULL)
        return UA_STATUSCODE_BADOUTOFMEMORY;

    Basic128Rsa15_ChannelContext *cc = (Basic128Rsa15_ChannelContext *)*pp_contextData;

    /* Initialize the channel context */
    cc->policyContext = (Basic128Rsa15_PolicyContext *)securityPolicy->policyContext;

    UA_ByteString_init(&cc->localSymSigningKey);
    UA_ByteString_init(&cc->localSymEncryptingKey);
    UA_ByteString_init(&cc->localSymIv);

    UA_ByteString_init(&cc->remoteSymSigningKey);
    UA_ByteString_init(&cc->remoteSymEncryptingKey);
    UA_ByteString_init(&cc->remoteSymIv);

    mbedtls_x509_crt_init(&cc->remoteCertificate);

    // TODO: this can be optimized so that we dont allocate memory before parsing the certificate
    UA_StatusCode retval = parseRemoteCertificate_sp_basic128rsa15(cc, remoteCertificate);
    if(retval != UA_STATUSCODE_GOOD) {
        channelContext_deleteContext_sp_basic128rsa15(cc);
        *pp_contextData = NULL;
    }
    return retval;
}

static UA_StatusCode
channelContext_setLocalSymEncryptingKey_sp_basic128rsa15(Basic128Rsa15_ChannelContext *cc,
                                                         const UA_ByteString *key) {
    if(key == NULL || cc == NULL)
        return UA_STATUSCODE_BADINTERNALERROR;

    UA_ByteString_clear(&cc->localSymEncryptingKey);
    return UA_ByteString_copy(key, &cc->localSymEncryptingKey);
}

static UA_StatusCode
channelContext_setLocalSymSigningKey_sp_basic128rsa15(Basic128Rsa15_ChannelContext *cc,
                                                      const UA_ByteString *key) {
    if(key == NULL || cc == NULL)
        return UA_STATUSCODE_BADINTERNALERROR;

    UA_ByteString_clear(&cc->localSymSigningKey);
    return UA_ByteString_copy(key, &cc->localSymSigningKey);
}


static UA_StatusCode
channelContext_setLocalSymIv_sp_basic128rsa15(Basic128Rsa15_ChannelContext *cc,
                                              const UA_ByteString *iv) {
    if(iv == NULL || cc == NULL)
        return UA_STATUSCODE_BADINTERNALERROR;

    UA_ByteString_clear(&cc->localSymIv);
    return UA_ByteString_copy(iv, &cc->localSymIv);
}

static UA_StatusCode
channelContext_setRemoteSymEncryptingKey_sp_basic128rsa15(Basic128Rsa15_ChannelContext *cc,
                                                          const UA_ByteString *key) {
    if(key == NULL || cc == NULL)
        return UA_STATUSCODE_BADINTERNALERROR;

    UA_ByteString_clear(&cc->remoteSymEncryptingKey);
    return UA_ByteString_copy(key, &cc->remoteSymEncryptingKey);
}

static UA_StatusCode
channelContext_setRemoteSymSigningKey_sp_basic128rsa15(Basic128Rsa15_ChannelContext *cc,
                                                       const UA_ByteString *key) {
    if(key == NULL || cc == NULL)
        return UA_STATUSCODE_BADINTERNALERROR;

    UA_ByteString_clear(&cc->remoteSymSigningKey);
    return UA_ByteString_copy(key, &cc->remoteSymSigningKey);
}

static UA_StatusCode
channelContext_setRemoteSymIv_sp_basic128rsa15(Basic128Rsa15_ChannelContext *cc,
                                               const UA_ByteString *iv) {
    if(iv == NULL || cc == NULL)
        return UA_STATUSCODE_BADINTERNALERROR;

    UA_ByteString_clear(&cc->remoteSymIv);
    return UA_ByteString_copy(iv, &cc->remoteSymIv);
}

static UA_StatusCode
channelContext_compareCertificate_sp_basic128rsa15(const Basic128Rsa15_ChannelContext *cc,
                                                   const UA_ByteString *certificate) {
    if(cc == NULL || certificate == NULL)
        return UA_STATUSCODE_BADINTERNALERROR;

    mbedtls_x509_crt cert;
    mbedtls_x509_crt_init(&cert);
    int mbedErr = mbedtls_x509_crt_parse(&cert, certificate->data, certificate->length);
    if(mbedErr)
        return UA_STATUSCODE_BADSECURITYCHECKSFAILED;

    UA_StatusCode retval = UA_STATUSCODE_GOOD;
    if(cert.raw.len != cc->remoteCertificate.raw.len ||
       memcmp(cert.raw.p, cc->remoteCertificate.raw.p, cert.raw.len) != 0)
        retval = UA_STATUSCODE_BADSECURITYCHECKSFAILED;

    mbedtls_x509_crt_free(&cert);
    return retval;
}

static void
clear_sp_basic128rsa15(UA_SecurityPolicy *securityPolicy) {
    if(securityPolicy == NULL)
        return;

    UA_ByteString_clear(&securityPolicy->localCertificate);

    if(securityPolicy->policyContext == NULL)
        return;

    /* delete all allocated members in the context */
    Basic128Rsa15_PolicyContext *pc = (Basic128Rsa15_PolicyContext *)
        securityPolicy->policyContext;

    mbedtls_ctr_drbg_free(&pc->drbgContext);
    mbedtls_entropy_free(&pc->entropyContext);
    mbedtls_pk_free(&pc->localPrivateKey);
    mbedtls_md_free(&pc->sha1MdContext);
    UA_ByteString_clear(&pc->localCertThumbprint);

    UA_LOG_DEBUG(securityPolicy->logger, UA_LOGCATEGORY_SECURITYPOLICY,
                 "Deleted members of EndpointContext for sp_basic128rsa15");

    UA_free(pc);
    securityPolicy->policyContext = NULL;
}

static UA_StatusCode
updateCertificateAndPrivateKey_sp_basic128rsa15(UA_SecurityPolicy *securityPolicy,
                                                const UA_ByteString newCertificate,
                                                const UA_ByteString newPrivateKey) {
    if(securityPolicy == NULL)
        return UA_STATUSCODE_BADINTERNALERROR;

    if(securityPolicy->policyContext == NULL)
        return UA_STATUSCODE_BADINTERNALERROR;

    Basic128Rsa15_PolicyContext *pc = (Basic128Rsa15_PolicyContext *)securityPolicy->policyContext;

    UA_ByteString_clear(&securityPolicy->localCertificate);

    UA_StatusCode retval = UA_mbedTLS_LoadLocalCertificate(&newCertificate, &securityPolicy->localCertificate);

    if (retval != UA_STATUSCODE_GOOD)
        return retval;

    /* Set the new private key */
    mbedtls_pk_free(&pc->localPrivateKey);
    mbedtls_pk_init(&pc->localPrivateKey);
    int mbedErr = UA_mbedTLS_LoadPrivateKey(&newPrivateKey, &pc->localPrivateKey, &pc->entropyContext);
    if(mbedErr) {
        retval = UA_STATUSCODE_BADSECURITYCHECKSFAILED;
        goto error;
    }

    retval = asym_makeThumbprint_sp_basic128rsa15(securityPolicy,
                                                  &securityPolicy->localCertificate,
                                                  &pc->localCertThumbprint);
    if(retval != UA_STATUSCODE_GOOD)
        goto error;

    return retval;

    error:
    UA_LOG_ERROR(securityPolicy->logger, UA_LOGCATEGORY_SECURITYPOLICY,
                 "Could not update certificate and private key");
    if(securityPolicy->policyContext != NULL)
        clear_sp_basic128rsa15(securityPolicy);
    return retval;
}

static UA_StatusCode
policyContext_newContext_sp_basic128rsa15(UA_SecurityPolicy *securityPolicy,
                                          const UA_ByteString localPrivateKey) {
    UA_StatusCode retval = UA_STATUSCODE_GOOD;
    if(securityPolicy == NULL)
        return UA_STATUSCODE_BADINTERNALERROR;

    if (localPrivateKey.length == 0) {
        UA_LOG_ERROR(securityPolicy->logger, UA_LOGCATEGORY_SECURITYPOLICY,
                     "Can not initialize security policy. Private key is empty.");
        return UA_STATUSCODE_BADINVALIDARGUMENT;
    }

    Basic128Rsa15_PolicyContext *pc = (Basic128Rsa15_PolicyContext *)
        UA_malloc(sizeof(Basic128Rsa15_PolicyContext));
    securityPolicy->policyContext = (void *)pc;
    if(!pc) {
        retval = UA_STATUSCODE_BADOUTOFMEMORY;
        goto error;
    }

    /* Initialize the PolicyContext */
    memset(pc, 0, sizeof(Basic128Rsa15_PolicyContext));
    mbedtls_ctr_drbg_init(&pc->drbgContext);
    mbedtls_entropy_init(&pc->entropyContext);
    mbedtls_pk_init(&pc->localPrivateKey);
    mbedtls_md_init(&pc->sha1MdContext);

    /* Initialized the message digest */
    const mbedtls_md_info_t *const mdInfo = mbedtls_md_info_from_type(MBEDTLS_MD_SHA1);
    int mbedErr = mbedtls_md_setup(&pc->sha1MdContext, mdInfo, MBEDTLS_MD_SHA1);
    if(mbedErr) {
        retval = UA_STATUSCODE_BADOUTOFMEMORY;
        goto error;
    }

    mbedErr = mbedtls_entropy_self_test(0);

    if(mbedErr) {
        retval = UA_STATUSCODE_BADSECURITYCHECKSFAILED;
        goto error;
    }

    /* Seed the RNG */
    char *personalization = "open62541-drbg";
    mbedErr = mbedtls_ctr_drbg_seed(&pc->drbgContext, mbedtls_entropy_func,
                                    &pc->entropyContext,
                                    (const unsigned char *)personalization, 14);
    if(mbedErr) {
        retval = UA_STATUSCODE_BADSECURITYCHECKSFAILED;
        goto error;
    }

    /* Set the private key */
    mbedErr = UA_mbedTLS_LoadPrivateKey(&localPrivateKey, &pc->localPrivateKey, &pc->entropyContext);

    if(mbedErr) {
        retval = UA_STATUSCODE_BADSECURITYCHECKSFAILED;
        goto error;
    }

    /* Set the local certificate thumbprint */
    retval = UA_ByteString_allocBuffer(&pc->localCertThumbprint, UA_SHA1_LENGTH);
    if(retval != UA_STATUSCODE_GOOD)
        goto error;
    retval = asym_makeThumbprint_sp_basic128rsa15(securityPolicy,
                                                  &securityPolicy->localCertificate,
                                                  &pc->localCertThumbprint);
    if(retval != UA_STATUSCODE_GOOD)
        goto error;

    return UA_STATUSCODE_GOOD;

error:
    UA_LOG_ERROR(securityPolicy->logger, UA_LOGCATEGORY_SECURITYPOLICY,
                 "Could not create securityContext: %s", UA_StatusCode_name(retval));
    if(securityPolicy->policyContext != NULL)
        clear_sp_basic128rsa15(securityPolicy);
    return retval;
}

UA_StatusCode
UA_SecurityPolicy_Basic128Rsa15(UA_SecurityPolicy *policy, const UA_ByteString localCertificate,
                                const UA_ByteString localPrivateKey, const UA_Logger *logger) {
    memset(policy, 0, sizeof(UA_SecurityPolicy));
    policy->logger = logger;

    policy->policyUri = UA_STRING("http://opcfoundation.org/UA/SecurityPolicy#Basic128Rsa15\0");

    UA_SecurityPolicyAsymmetricModule *const asymmetricModule = &policy->asymmetricModule;
    UA_SecurityPolicySymmetricModule *const symmetricModule = &policy->symmetricModule;
    UA_SecurityPolicyChannelModule *const channelModule = &policy->channelModule;

    UA_StatusCode retval = UA_mbedTLS_LoadLocalCertificate(&localCertificate, &policy->localCertificate);

    if (retval != UA_STATUSCODE_GOOD)
        return retval;

    /* AsymmetricModule */
    UA_SecurityPolicySignatureAlgorithm *asym_signatureAlgorithm =
        &asymmetricModule->cryptoModule.signatureAlgorithm;
    asym_signatureAlgorithm->uri =
        UA_STRING("http://www.w3.org/2000/09/xmldsig#rsa-sha1\0");
    asym_signatureAlgorithm->verify =
        (UA_StatusCode (*)(void *, const UA_ByteString *, const UA_ByteString *))asym_verify_sp_basic128rsa15;
    asym_signatureAlgorithm->sign =
        (UA_StatusCode (*)(void *, const UA_ByteString *, UA_ByteString *))asym_sign_sp_basic128rsa15;
    asym_signatureAlgorithm->getLocalSignatureSize =
        (size_t (*)(const void *))asym_getLocalSignatureSize_sp_basic128rsa15;
    asym_signatureAlgorithm->getRemoteSignatureSize =
        (size_t (*)(const void *))asym_getRemoteSignatureSize_sp_basic128rsa15;
    asym_signatureAlgorithm->getLocalKeyLength = NULL; // TODO: Write function
    asym_signatureAlgorithm->getRemoteKeyLength = NULL; // TODO: Write function

    UA_SecurityPolicyEncryptionAlgorithm *asym_encryptionAlgorithm =
        &asymmetricModule->cryptoModule.encryptionAlgorithm;
    asym_encryptionAlgorithm->uri = UA_STRING("http://www.w3.org/2001/04/xmlenc#rsa-1_5");
    asym_encryptionAlgorithm->encrypt =
        (UA_StatusCode(*)(void *, UA_ByteString *))asym_encrypt_sp_basic128rsa15;
    asym_encryptionAlgorithm->decrypt =
        (UA_StatusCode(*)(void *, UA_ByteString *)) asym_decrypt_sp_basic128rsa15;
    asym_encryptionAlgorithm->getLocalKeyLength =
        (size_t (*)(const void *))asym_getLocalEncryptionKeyLength_sp_basic128rsa15;
    asym_encryptionAlgorithm->getRemoteKeyLength =
        (size_t (*)(const void *))asym_getRemoteEncryptionKeyLength_sp_basic128rsa15;
    asym_encryptionAlgorithm->getRemoteBlockSize =
        (size_t (*)(const void *))asym_getRemoteBlockSize_sp_basic128rsa15;
    asym_encryptionAlgorithm->getRemotePlainTextBlockSize =
        (size_t (*)(const void *))asym_getRemotePlainTextBlockSize_sp_basic128rsa15;

    asymmetricModule->makeCertificateThumbprint = asym_makeThumbprint_sp_basic128rsa15;
    asymmetricModule->compareCertificateThumbprint =
        asymmetricModule_compareCertificateThumbprint_sp_basic128rsa15;

    /* SymmetricModule */
    symmetricModule->generateKey = sym_generateKey_sp_basic128rsa15;
    symmetricModule->generateNonce = sym_generateNonce_sp_basic128rsa15;

    UA_SecurityPolicySignatureAlgorithm *sym_signatureAlgorithm =
        &symmetricModule->cryptoModule.signatureAlgorithm;
    sym_signatureAlgorithm->uri =
        UA_STRING("http://www.w3.org/2000/09/xmldsig#hmac-sha1\0");
    sym_signatureAlgorithm->verify =
        (UA_StatusCode (*)(void *, const UA_ByteString *,
                           const UA_ByteString *))sym_verify_sp_basic128rsa15;
    sym_signatureAlgorithm->sign =
        (UA_StatusCode (*)(void *, const UA_ByteString *, UA_ByteString *))sym_sign_sp_basic128rsa15;
    sym_signatureAlgorithm->getLocalSignatureSize = sym_getSignatureSize_sp_basic128rsa15;
    sym_signatureAlgorithm->getRemoteSignatureSize = sym_getSignatureSize_sp_basic128rsa15;
    sym_signatureAlgorithm->getLocalKeyLength =
        (size_t (*)(const void *))sym_getSigningKeyLength_sp_basic128rsa15;
    sym_signatureAlgorithm->getRemoteKeyLength =
        (size_t (*)(const void *))sym_getSigningKeyLength_sp_basic128rsa15;

    UA_SecurityPolicyEncryptionAlgorithm *sym_encryptionAlgorithm =
        &symmetricModule->cryptoModule.encryptionAlgorithm;
    sym_encryptionAlgorithm->uri = UA_STRING("http://www.w3.org/2001/04/xmlenc#aes128-cbc");
    sym_encryptionAlgorithm->encrypt =
        (UA_StatusCode(*)(void *, UA_ByteString *))sym_encrypt_sp_basic128rsa15;
    sym_encryptionAlgorithm->decrypt =
        (UA_StatusCode(*)(void *, UA_ByteString *))sym_decrypt_sp_basic128rsa15;
    sym_encryptionAlgorithm->getLocalKeyLength = sym_getEncryptionKeyLength_sp_basic128rsa15;
    sym_encryptionAlgorithm->getRemoteKeyLength = sym_getEncryptionKeyLength_sp_basic128rsa15;
    sym_encryptionAlgorithm->getRemoteBlockSize =
        (size_t (*)(const void *))sym_getEncryptionBlockSize_sp_basic128rsa15;
    sym_encryptionAlgorithm->getRemotePlainTextBlockSize =
        (size_t (*)(const void *))sym_getPlainTextBlockSize_sp_basic128rsa15;
    symmetricModule->secureChannelNonceLength = 16;

    // Use the same signature algorithm as the asymmetric component for certificate signing (see standard)
    policy->certificateSigningAlgorithm = policy->asymmetricModule.cryptoModule.signatureAlgorithm;

    /* ChannelModule */
    channelModule->newContext = channelContext_newContext_sp_basic128rsa15;
    channelModule->deleteContext = (void (*)(void *))
        channelContext_deleteContext_sp_basic128rsa15;

    channelModule->setLocalSymEncryptingKey = (UA_StatusCode (*)(void *, const UA_ByteString *))
        channelContext_setLocalSymEncryptingKey_sp_basic128rsa15;
    channelModule->setLocalSymSigningKey = (UA_StatusCode (*)(void *, const UA_ByteString *))
        channelContext_setLocalSymSigningKey_sp_basic128rsa15;
    channelModule->setLocalSymIv = (UA_StatusCode (*)(void *, const UA_ByteString *))
        channelContext_setLocalSymIv_sp_basic128rsa15;

    channelModule->setRemoteSymEncryptingKey = (UA_StatusCode (*)(void *, const UA_ByteString *))
        channelContext_setRemoteSymEncryptingKey_sp_basic128rsa15;
    channelModule->setRemoteSymSigningKey = (UA_StatusCode (*)(void *, const UA_ByteString *))
        channelContext_setRemoteSymSigningKey_sp_basic128rsa15;
    channelModule->setRemoteSymIv = (UA_StatusCode (*)(void *, const UA_ByteString *))
        channelContext_setRemoteSymIv_sp_basic128rsa15;

    channelModule->compareCertificate = (UA_StatusCode (*)(const void *, const UA_ByteString *))
        channelContext_compareCertificate_sp_basic128rsa15;

    policy->updateCertificateAndPrivateKey = updateCertificateAndPrivateKey_sp_basic128rsa15;
    policy->clear = clear_sp_basic128rsa15;

    UA_StatusCode res = policyContext_newContext_sp_basic128rsa15(policy, localPrivateKey);
    if(res != UA_STATUSCODE_GOOD)
        clear_sp_basic128rsa15(policy);

    return res;
}

#endif<|MERGE_RESOLUTION|>--- conflicted
+++ resolved
@@ -98,30 +98,17 @@
 #else
     return mbedtls_rsa_get_len(mbedtls_pk_rsa(cc->policyContext->localPrivateKey));
 #endif
-<<<<<<< HEAD
-=======
-
-
->>>>>>> 3010bc67
 }
 
 static size_t
 asym_getRemoteSignatureSize_sp_basic128rsa15(const Basic128Rsa15_ChannelContext *cc) {
     if(cc == NULL)
         return 0;
-<<<<<<< HEAD
-=======
-
->>>>>>> 3010bc67
 #if MBEDTLS_VERSION_NUMBER >= 0x02060000 && MBEDTLS_VERSION_NUMBER < 0x03000000
     return mbedtls_pk_rsa(cc->remoteCertificate.pk)->len;
 #else
     return mbedtls_rsa_get_len(mbedtls_pk_rsa(cc->remoteCertificate.pk));
 #endif
-<<<<<<< HEAD
-=======
-
->>>>>>> 3010bc67
 }
 
 static UA_StatusCode
@@ -134,26 +121,18 @@
     mbedtls_rsa_set_padding(remoteRsaContext, MBEDTLS_RSA_PKCS_V15, MBEDTLS_MD_NONE);
 
 #if MBEDTLS_VERSION_NUMBER >= 0x02060000 && MBEDTLS_VERSION_NUMBER < 0x03000000
-    size_t plainTextBlockSize = remoteRsaContext->len - UA_SECURITYPOLICY_BASIC128RSA15_RSAPADDING_LEN;
+    size_t keylen = remoteRsaContext->len;
 #else
     size_t keylen = mbedtls_rsa_get_len(remoteRsaContext);
-    size_t plainTextBlockSize = mbedtls_rsa_get_len(remoteRsaContext) -
-        UA_SECURITYPOLICY_BASIC128RSA15_RSAPADDING_LEN;
 #endif
-<<<<<<< HEAD
-=======
-
->>>>>>> 3010bc67
+    size_t plainTextBlockSize =
+        keylen - UA_SECURITYPOLICY_BASIC128RSA15_RSAPADDING_LEN;
     if(data->length % plainTextBlockSize != 0)
         return UA_STATUSCODE_BADINTERNALERROR;
 
     size_t blocks = data->length / plainTextBlockSize;
     UA_ByteString encrypted;
-#if MBEDTLS_VERSION_NUMBER >= 0x02060000 && MBEDTLS_VERSION_NUMBER < 0x03000000
-    UA_StatusCode retval = UA_ByteString_allocBuffer(&encrypted, blocks * remoteRsaContext->len);
-#else
     UA_StatusCode retval = UA_ByteString_allocBuffer(&encrypted, blocks * keylen);
-#endif
     if(retval != UA_STATUSCODE_GOOD)
         return retval;
 
@@ -194,21 +173,12 @@
     mbedtls_rsa_context *rsaContext = mbedtls_pk_rsa(cc->policyContext->localPrivateKey);
     mbedtls_rsa_set_padding(rsaContext, MBEDTLS_RSA_PKCS_V15, MBEDTLS_MD_NONE);
 #if MBEDTLS_VERSION_NUMBER >= 0x02060000 && MBEDTLS_VERSION_NUMBER < 0x03000000
-<<<<<<< HEAD
     size_t keylen = rsaContext->len;
 #else
     size_t keylen = mbedtls_rsa_get_len(rsaContext);
 #endif
     if(data->length % keylen != 0)
-=======
-    if(data->length % rsaContext->len != 0)
             return UA_STATUSCODE_BADINTERNALERROR;
-#else
-    size_t keylen = mbedtls_rsa_get_len(rsaContext);
-        if(data->length % keylen != 0)
->>>>>>> 3010bc67
-        return UA_STATUSCODE_BADINTERNALERROR;
-#endif
 
     size_t inOffset = 0;
     size_t outOffset = 0;
@@ -230,11 +200,7 @@
             return UA_STATUSCODE_BADSECURITYCHECKSFAILED;
 
         memcpy(data->data + outOffset, buf, outLength);
-#if MBEDTLS_VERSION_NUMBER >= 0x02060000 && MBEDTLS_VERSION_NUMBER < 0x03000000
-        inOffset += rsaContext->len;
-#else
         inOffset += keylen;
-#endif
         outOffset += outLength;
     }
 
@@ -244,35 +210,6 @@
 
 static size_t
 asym_getLocalEncryptionKeyLength_sp_basic128rsa15(const Basic128Rsa15_ChannelContext *cc) {
-<<<<<<< HEAD
-    if(cc == NULL)
-        return 0;
-=======
->>>>>>> 3010bc67
-#if MBEDTLS_VERSION_NUMBER >= 0x02060000 && MBEDTLS_VERSION_NUMBER < 0x03000000
-    mbedtls_rsa_context *const rsaContext = mbedtls_pk_rsa(cc->remoteCertificate.pk);
-    return rsaContext->len;
-#else
-<<<<<<< HEAD
-=======
-    if(cc == NULL)
-        return 0;
->>>>>>> 3010bc67
-    return mbedtls_rsa_get_len(mbedtls_pk_rsa(cc->remoteCertificate.pk));
-#endif
-}
-
-static size_t
-asym_getRemoteEncryptionKeyLength_sp_basic128rsa15(const Basic128Rsa15_ChannelContext *cc) {
-    return mbedtls_pk_get_len(&cc->remoteCertificate.pk) * 8;
-}
-
-static size_t
-asym_getRemoteBlockSize_sp_basic128rsa15(const Basic128Rsa15_ChannelContext *cc) {
-#if MBEDTLS_VERSION_NUMBER >= 0x02060000 && MBEDTLS_VERSION_NUMBER < 0x03000000
-    mbedtls_rsa_context *const rsaContext = mbedtls_pk_rsa(cc->remoteCertificate.pk);
-    return rsaContext->len;
-#else
     if(cc == NULL)
         return 0;
 #if MBEDTLS_VERSION_NUMBER >= 0x02060000 && MBEDTLS_VERSION_NUMBER < 0x03000000
@@ -284,11 +221,22 @@
 }
 
 static size_t
-asym_getRemotePlainTextBlockSize_sp_basic128rsa15(const Basic128Rsa15_ChannelContext *cc) {
+asym_getRemoteEncryptionKeyLength_sp_basic128rsa15(const Basic128Rsa15_ChannelContext *cc) {
+    return mbedtls_pk_get_len(&cc->remoteCertificate.pk) * 8;
+}
+
+static size_t
+asym_getRemoteBlockSize_sp_basic128rsa15(const Basic128Rsa15_ChannelContext *cc) {
 #if MBEDTLS_VERSION_NUMBER >= 0x02060000 && MBEDTLS_VERSION_NUMBER < 0x03000000
     mbedtls_rsa_context *const rsaContext = mbedtls_pk_rsa(cc->remoteCertificate.pk);
-    return rsaContext->len - UA_SECURITYPOLICY_BASIC128RSA15_RSAPADDING_LEN;
+    return rsaContext->len;
 #else
+    return mbedtls_rsa_get_len(mbedtls_pk_rsa(cc->remoteCertificate.pk));
+#endif
+}
+
+static size_t
+asym_getRemotePlainTextBlockSize_sp_basic128rsa15(const Basic128Rsa15_ChannelContext *cc) {
     if(cc == NULL)
         return 0;
 #if MBEDTLS_VERSION_NUMBER >= 0x02060000 && MBEDTLS_VERSION_NUMBER < 0x03000000
