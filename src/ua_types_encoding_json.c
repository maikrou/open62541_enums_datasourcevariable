/* This Source Code Form is subject to the terms of the Mozilla Public
 * License, v. 2.0. If a copy of the MPL was not distributed with this
 * file, You can obtain one at http://mozilla.org/MPL/2.0/. 
 *
 *    Copyright 2014-2018 (c) Fraunhofer IOSB (Author: Julius Pfrommer)
 *    Copyright 2018 (c) Fraunhofer IOSB (Author: Lukas Meling)
 */

#include <open62541/config.h>
#include <open62541/types_generated.h>
#include <open62541/types_generated_handling.h>

#include "ua_types_encoding_json.h"
#include "ua_types_encoding_binary.h"

#include <float.h>
#include <math.h>

#include "../deps/itoa.h"
#include "../deps/atoi.h"
#include "../deps/string_escape.h"
#include "../deps/base64.h"
#include "../deps/libc_time.h"

#if defined(_MSC_VER)
# define strtoll _strtoi64
# define strtoull _strtoui64
#endif

/* vs2008 does not have INFINITY and NAN defined */
#ifndef INFINITY
# define INFINITY ((UA_Double)(DBL_MAX+DBL_MAX))
#endif
#ifndef NAN
# define NAN ((UA_Double)(INFINITY-INFINITY))
#endif

#if defined(_MSC_VER)
# pragma warning(disable: 4756)
# pragma warning(disable: 4056)
#endif

#define UA_NODEIDTYPE_NUMERIC_TWOBYTE 0
#define UA_NODEIDTYPE_NUMERIC_FOURBYTE 1
#define UA_NODEIDTYPE_NUMERIC_COMPLETE 2

#define UA_EXPANDEDNODEID_SERVERINDEX_FLAG 0x40
#define UA_EXPANDEDNODEID_NAMESPACEURI_FLAG 0x80

#define UA_JSON_DATETIME_LENGTH 30

/* Max length of numbers for the allocation of temp buffers. Don't forget that
 * printf adds an additional \0 at the end!
 *
 * Sources:
 * https://www.exploringbinary.com/maximum-number-of-decimal-digits-in-binary-floating-point-numbers/
 *
 * UInt16: 3 + 1
 * SByte: 3 + 1
 * UInt32:
 * Int32:
 * UInt64:
 * Int64:
 * Float: 149 + 1
 * Double: 767 + 1
 */

/************/
/* Encoding */
/************/

#define ENCODE_JSON(TYPE) static status \
    TYPE##_encodeJson(const UA_##TYPE *src, const UA_DataType *type, CtxJson *ctx)

#define ENCODE_DIRECT_JSON(SRC, TYPE) \
    TYPE##_encodeJson((const UA_##TYPE*)SRC, NULL, ctx)

extern const encodeJsonSignature encodeJsonJumpTable[UA_DATATYPEKINDS];
extern const decodeJsonSignature decodeJsonJumpTable[UA_DATATYPEKINDS];

/* Forward declarations */
UA_String UA_DateTime_toJSON(UA_DateTime t);
ENCODE_JSON(ByteString);

static status UA_FUNC_ATTR_WARN_UNUSED_RESULT
writeChar(CtxJson *ctx, char c) {
    if(ctx->pos >= ctx->end)
        return UA_STATUSCODE_BADENCODINGLIMITSEXCEEDED;
    if(!ctx->calcOnly)
        *ctx->pos = (UA_Byte)c;
    ctx->pos++;
    return UA_STATUSCODE_GOOD;
}

#define WRITE_JSON_ELEMENT(ELEM)                            \
    UA_FUNC_ATTR_WARN_UNUSED_RESULT status                  \
    writeJson##ELEM(CtxJson *ctx)

static WRITE_JSON_ELEMENT(Quote) {
    return writeChar(ctx, '\"');
}

WRITE_JSON_ELEMENT(ObjStart) {
    /* increase depth, save: before first key-value no comma needed. */
    if(ctx->depth >= UA_JSON_ENCODING_MAX_RECURSION - 1)
        return UA_STATUSCODE_BADENCODINGERROR;
    ctx->depth++;
    ctx->commaNeeded[ctx->depth] = false;
    return writeChar(ctx, '{');
}

WRITE_JSON_ELEMENT(ObjEnd) {
    if(ctx->depth == 0)
        return UA_STATUSCODE_BADENCODINGERROR;
    ctx->depth--;
    ctx->commaNeeded[ctx->depth] = true;
    return writeChar(ctx, '}');
}

WRITE_JSON_ELEMENT(ArrStart) {
    /* increase depth, save: before first array entry no comma needed. */
    if(ctx->depth >= UA_JSON_ENCODING_MAX_RECURSION - 1)
        return UA_STATUSCODE_BADENCODINGERROR;
    ctx->depth++;
    ctx->commaNeeded[ctx->depth] = false;
    return writeChar(ctx, '[');
}

WRITE_JSON_ELEMENT(ArrEnd) {
    if(ctx->depth == 0)
        return UA_STATUSCODE_BADENCODINGERROR;
    ctx->depth--;
    ctx->commaNeeded[ctx->depth] = true;
    return writeChar(ctx, ']');
}

WRITE_JSON_ELEMENT(CommaIfNeeded) {
    if(ctx->commaNeeded[ctx->depth])
        return writeChar(ctx, ',');
    return UA_STATUSCODE_GOOD;
}

status
writeJsonArrElm(CtxJson *ctx, const void *value,
                const UA_DataType *type) {
    status ret = writeJsonCommaIfNeeded(ctx);
    ctx->commaNeeded[ctx->depth] = true;
    ret |= encodeJsonInternal(value, type, ctx);
    return ret;
}

status writeJsonObjElm(CtxJson *ctx, const char *key,
                       const void *value, const UA_DataType *type){
    return writeJsonKey(ctx, key) | encodeJsonInternal(value, type, ctx);
}

status writeJsonNull(CtxJson *ctx) {
    if(ctx->pos + 4 > ctx->end)
        return UA_STATUSCODE_BADENCODINGLIMITSEXCEEDED;
    if(ctx->calcOnly) {
        ctx->pos += 4;
    } else {
        *(ctx->pos++) = 'n';
        *(ctx->pos++) = 'u';
        *(ctx->pos++) = 'l';
        *(ctx->pos++) = 'l';
    }
    return UA_STATUSCODE_GOOD;
}

/* Keys for JSON */

/* LocalizedText */
static const char* UA_JSONKEY_LOCALE = "Locale";
static const char* UA_JSONKEY_TEXT = "Text";

/* QualifiedName */
static const char* UA_JSONKEY_NAME = "Name";
static const char* UA_JSONKEY_URI = "Uri";

/* NodeId */
static const char* UA_JSONKEY_ID = "Id";
static const char* UA_JSONKEY_IDTYPE = "IdType";
static const char* UA_JSONKEY_NAMESPACE = "Namespace";

/* ExpandedNodeId */
static const char* UA_JSONKEY_SERVERURI = "ServerUri";

/* Variant */
static const char* UA_JSONKEY_TYPE = "Type";
static const char* UA_JSONKEY_BODY = "Body";
static const char* UA_JSONKEY_DIMENSION = "Dimension";

/* DataValue */
static const char* UA_JSONKEY_VALUE = "Value";
static const char* UA_JSONKEY_STATUS = "Status";
static const char* UA_JSONKEY_SOURCETIMESTAMP = "SourceTimestamp";
static const char* UA_JSONKEY_SOURCEPICOSECONDS = "SourcePicoseconds";
static const char* UA_JSONKEY_SERVERTIMESTAMP = "ServerTimestamp";
static const char* UA_JSONKEY_SERVERPICOSECONDS = "ServerPicoseconds";

/* ExtensionObject */
static const char* UA_JSONKEY_ENCODING = "Encoding";
static const char* UA_JSONKEY_TYPEID = "TypeId";

/* StatusCode */
static const char* UA_JSONKEY_CODE = "Code";
static const char* UA_JSONKEY_SYMBOL = "Symbol";

/* DiagnosticInfo */
static const char* UA_JSONKEY_SYMBOLICID = "SymbolicId";
static const char* UA_JSONKEY_NAMESPACEURI = "NamespaceUri";
static const char* UA_JSONKEY_LOCALIZEDTEXT = "LocalizedText";
static const char* UA_JSONKEY_ADDITIONALINFO = "AdditionalInfo";
static const char* UA_JSONKEY_INNERSTATUSCODE = "InnerStatusCode";
static const char* UA_JSONKEY_INNERDIAGNOSTICINFO = "InnerDiagnosticInfo";

/* Writes null terminated string to output buffer (current ctx->pos). Writes
 * comma in front of key if needed. Encapsulates key in quotes. */
status UA_FUNC_ATTR_WARN_UNUSED_RESULT
writeJsonKey(CtxJson *ctx, const char* key) {
    size_t size = strlen(key);
    if(ctx->pos + size + 4 > ctx->end) /* +4 because of " " : and , */
        return UA_STATUSCODE_BADENCODINGLIMITSEXCEEDED;
    status ret = writeJsonCommaIfNeeded(ctx);
    ctx->commaNeeded[ctx->depth] = true;
    if(ctx->calcOnly) {
        ctx->pos += 3;
        ctx->pos += size;
        return ret;
    }

    ret |= writeChar(ctx, '\"');
    for(size_t i = 0; i < size; i++) {
        *(ctx->pos++) = (u8)key[i];
    }
    ret |= writeChar(ctx, '\"');
    ret |= writeChar(ctx, ':');
    return ret;
}

/* Boolean */
ENCODE_JSON(Boolean) {
    size_t sizeOfJSONBool;
    if(*src == true) {
        sizeOfJSONBool = 4; /*"true"*/
    } else {
        sizeOfJSONBool = 5; /*"false"*/
    }

    if(ctx->calcOnly) {
        ctx->pos += sizeOfJSONBool;
        return UA_STATUSCODE_GOOD;
    }

    if(ctx->pos + sizeOfJSONBool > ctx->end)
        return UA_STATUSCODE_BADENCODINGLIMITSEXCEEDED;

    if(*src) {
        *(ctx->pos++) = 't';
        *(ctx->pos++) = 'r';
        *(ctx->pos++) = 'u';
        *(ctx->pos++) = 'e';
    } else {
        *(ctx->pos++) = 'f';
        *(ctx->pos++) = 'a';
        *(ctx->pos++) = 'l';
        *(ctx->pos++) = 's';
        *(ctx->pos++) = 'e';
    }
    return UA_STATUSCODE_GOOD;
}

/*****************/
/* Integer Types */
/*****************/

/* Byte */
ENCODE_JSON(Byte) {
    char buf[4];
    UA_UInt16 digits = itoaUnsigned(*src, buf, 10);

    /* Ensure destination can hold the data- */
    if(ctx->pos + digits > ctx->end)
        return UA_STATUSCODE_BADENCODINGLIMITSEXCEEDED;

    /* Copy digits to the output string/buffer. */
    if(!ctx->calcOnly)
        memcpy(ctx->pos, buf, digits);
    ctx->pos += digits;
    return UA_STATUSCODE_GOOD;
}

/* signed Byte */
ENCODE_JSON(SByte) {
    char buf[5];
    UA_UInt16 digits = itoaSigned(*src, buf);
    if(ctx->pos + digits > ctx->end)
        return UA_STATUSCODE_BADENCODINGLIMITSEXCEEDED;
    if(!ctx->calcOnly)
        memcpy(ctx->pos, buf, digits);
    ctx->pos += digits;
    return UA_STATUSCODE_GOOD;
}

/* UInt16 */
ENCODE_JSON(UInt16) {
    char buf[6];
    UA_UInt16 digits = itoaUnsigned(*src, buf, 10);

    if(ctx->pos + digits > ctx->end)
        return UA_STATUSCODE_BADENCODINGLIMITSEXCEEDED;

    if(!ctx->calcOnly)
        memcpy(ctx->pos, buf, digits);
    ctx->pos += digits;
    return UA_STATUSCODE_GOOD;
}

/* Int16 */
ENCODE_JSON(Int16) {
    char buf[7];
    UA_UInt16 digits = itoaSigned(*src, buf);

    if(ctx->pos + digits > ctx->end)
        return UA_STATUSCODE_BADENCODINGLIMITSEXCEEDED;

    if(!ctx->calcOnly)
        memcpy(ctx->pos, buf, digits);
    ctx->pos += digits;
    return UA_STATUSCODE_GOOD;
}

/* UInt32 */
ENCODE_JSON(UInt32) {
    char buf[11];
    UA_UInt16 digits = itoaUnsigned(*src, buf, 10);

    if(ctx->pos + digits > ctx->end)
        return UA_STATUSCODE_BADENCODINGLIMITSEXCEEDED;

    if(!ctx->calcOnly)
        memcpy(ctx->pos, buf, digits);
    ctx->pos += digits;
    return UA_STATUSCODE_GOOD;
}

/* Int32 */
ENCODE_JSON(Int32) {
    char buf[12];
    UA_UInt16 digits = itoaSigned(*src, buf);

    if(ctx->pos + digits > ctx->end)
        return UA_STATUSCODE_BADENCODINGLIMITSEXCEEDED;

    if(!ctx->calcOnly)
        memcpy(ctx->pos, buf, digits);
    ctx->pos += digits;
    return UA_STATUSCODE_GOOD;
}

/* UInt64 */
ENCODE_JSON(UInt64) {
    char buf[23];
    buf[0] = '\"';
    UA_UInt16 digits = itoaUnsigned(*src, buf + 1, 10);
    buf[digits + 1] = '\"';
    UA_UInt16 length = (UA_UInt16)(digits + 2);

    if(ctx->pos + length > ctx->end)
        return UA_STATUSCODE_BADENCODINGLIMITSEXCEEDED;

    if(!ctx->calcOnly)
        memcpy(ctx->pos, buf, length);

    ctx->pos += length;
    return UA_STATUSCODE_GOOD;
}

/* Int64 */
ENCODE_JSON(Int64) {
    char buf[23];
    buf[0] = '\"';
    UA_UInt16 digits = itoaSigned(*src, buf + 1);
    buf[digits + 1] = '\"';
    UA_UInt16 length = (UA_UInt16)(digits + 2);

    if(ctx->pos + length > ctx->end)
        return UA_STATUSCODE_BADENCODINGLIMITSEXCEEDED;

    if(!ctx->calcOnly)
        memcpy(ctx->pos, buf, length);
    ctx->pos += length;
    return UA_STATUSCODE_GOOD;
}

/************************/
/* Floating Point Types */
/************************/

/* Convert special numbers to string
 * - fmt_fp gives NAN, nan,-NAN, -nan, inf, INF, -inf, -INF
 * - Special floating-point numbers such as positive infinity (INF), negative
 *   infinity (-INF) and not-a-number (NaN) shall be represented by the values
 *   “Infinity”, “-Infinity” and “NaN” encoded as a JSON string. */
static status
checkAndEncodeSpecialFloatingPoint(char *buffer, size_t *len) {
    /*nan and NaN*/
    if(*len == 3 && 
            (buffer[0] == 'n' || buffer[0] == 'N') && 
            (buffer[1] == 'a' || buffer[1] == 'A') && 
            (buffer[2] == 'n' || buffer[2] == 'N')) {
        *len = 5;
        memcpy(buffer, "\"NaN\"", *len);
        return UA_STATUSCODE_GOOD;
    }

    /*-nan and -NaN*/
    if(*len == 4 && buffer[0] == '-' && 
            (buffer[1] == 'n' || buffer[1] == 'N') && 
            (buffer[2] == 'a' || buffer[2] == 'A') && 
            (buffer[3] == 'n' || buffer[3] == 'N')) {
        *len = 6;
        memcpy(buffer, "\"-NaN\"", *len);
        return UA_STATUSCODE_GOOD;
    }

    /*inf*/
    if(*len == 3 && 
            (buffer[0] == 'i' || buffer[0] == 'I') && 
            (buffer[1] == 'n' || buffer[1] == 'N') && 
            (buffer[2] == 'f' || buffer[2] == 'F')) {
        *len = 10;
        memcpy(buffer, "\"Infinity\"", *len);
        return UA_STATUSCODE_GOOD;
    }

    /*-inf*/
    if(*len == 4 && buffer[0] == '-' && 
            (buffer[1] == 'i' || buffer[1] == 'I') && 
            (buffer[2] == 'n' || buffer[2] == 'N') && 
            (buffer[3] == 'f' || buffer[3] == 'F')) {
        *len = 11;
        memcpy(buffer, "\"-Infinity\"", *len);
        return UA_STATUSCODE_GOOD;
    }
    return UA_STATUSCODE_GOOD;
}

ENCODE_JSON(Float) {
    char buffer[200];
    if(*src == *src) {
#ifdef UA_ENABLE_CUSTOM_LIBC
        fmt_fp(buffer, *src, 0, -1, 0, 'g');
#else
        UA_snprintf(buffer, 200, "%.149g", (UA_Double)*src);
#endif
    } else {
        strcpy(buffer, "NaN");
    }

    size_t len = strlen(buffer);
    if(len == 0)
        return UA_STATUSCODE_BADENCODINGERROR;
    
    checkAndEncodeSpecialFloatingPoint(buffer, &len);
    
    if(ctx->pos + len > ctx->end)
        return UA_STATUSCODE_BADENCODINGLIMITSEXCEEDED;

    if(!ctx->calcOnly)
        memcpy(ctx->pos, buffer, len);

    ctx->pos += len;
    return UA_STATUSCODE_GOOD;
}

ENCODE_JSON(Double) {
    char buffer[2000];
    if(*src == *src) {
#ifdef UA_ENABLE_CUSTOM_LIBC
        fmt_fp(buffer, *src, 0, 17, 0, 'g');
#else
        UA_snprintf(buffer, 2000, "%.1074g", *src);
#endif
    } else {
        strcpy(buffer, "NaN");
    }

    size_t len = strlen(buffer);
    checkAndEncodeSpecialFloatingPoint(buffer, &len);    

    if(ctx->pos + len > ctx->end)
        return UA_STATUSCODE_BADENCODINGLIMITSEXCEEDED;

    if(!ctx->calcOnly)
        memcpy(ctx->pos, buffer, len);

    ctx->pos += len;
    return UA_STATUSCODE_GOOD;
}

static status
encodeJsonArray(CtxJson *ctx, const void *ptr, size_t length,
                const UA_DataType *type) {
    encodeJsonSignature encodeType = encodeJsonJumpTable[type->typeKind];
    status ret = writeJsonArrStart(ctx);
    if(ret != UA_STATUSCODE_GOOD)
        return ret;
    uintptr_t uptr = (uintptr_t)ptr;
    for(size_t i = 0; i < length && ret == UA_STATUSCODE_GOOD; ++i) {
        ret |= writeJsonCommaIfNeeded(ctx);
        ret |= encodeType((const void*)uptr, type, ctx);
        if(ret != UA_STATUSCODE_GOOD)
            return ret;
        ctx->commaNeeded[ctx->depth] = true;
        uptr += type->memSize;
    }
    ret |= writeJsonArrEnd(ctx);
    return ret;
}

/*****************/
/* Builtin Types */
/*****************/

static const u8 hexmapLower[16] =
    {'0', '1', '2', '3', '4', '5', '6', '7', '8', '9', 'a', 'b', 'c', 'd', 'e', 'f'};
static const u8 hexmapUpper[16] =
    {'0', '1', '2', '3', '4', '5', '6', '7', '8', '9', 'A', 'B', 'C', 'D', 'E', 'F'};

ENCODE_JSON(String) {
    if(!src->data)
        return writeJsonNull(ctx);

    if(src->length == 0) {
        status retval = writeJsonQuote(ctx);
        retval |= writeJsonQuote(ctx);
        return  retval;
    }

    UA_StatusCode ret = writeJsonQuote(ctx);
    
    /* Escaping adapted from https://github.com/akheron/jansson dump.c */

    const char *str = (char*)src->data;
    const char *pos = str;
    const char *end = str;
    const char *lim = str + src->length;
    UA_UInt32 codepoint = 0;
    while(1) {
        const char *text;
        u8 seq[13];
        size_t length;

        while(end < lim) {
            end = utf8_iterate(pos, (size_t)(lim - pos), (int32_t *)&codepoint);
            if(!end)
                return UA_STATUSCODE_BADENCODINGERROR;

            /* mandatory escape or control char */
            if(codepoint == '\\' || codepoint == '"' || codepoint < 0x20)
                break;

            /* TODO: Why is this commented? */
            /* slash 
            if((flags & JSON_ESCAPE_SLASH) && codepoint == '/')
                break;*/

            /* non-ASCII
            if((flags & JSON_ENSURE_ASCII) && codepoint > 0x7F)
                break;*/

            pos = end;
        }

        if(pos != str) {
            if(ctx->pos + (pos - str) > ctx->end)
                return UA_STATUSCODE_BADENCODINGLIMITSEXCEEDED;
            if(!ctx->calcOnly)
                memcpy(ctx->pos, str, (size_t)(pos - str));
            ctx->pos += pos - str;
        }

        if(end == pos)
            break;

        /* handle \, /, ", and control codes */
        length = 2;
        switch(codepoint) {
        case '\\': text = "\\\\"; break;
        case '\"': text = "\\\""; break;
        case '\b': text = "\\b"; break;
        case '\f': text = "\\f"; break;
        case '\n': text = "\\n"; break;
        case '\r': text = "\\r"; break;
        case '\t': text = "\\t"; break;
        case '/':  text = "\\/"; break;
        default:
            if(codepoint < 0x10000) {
                /* codepoint is in BMP */
                seq[0] = '\\';
                seq[1] = 'u';
                UA_Byte b1 = (UA_Byte)(codepoint >> 8u);
                UA_Byte b2 = (UA_Byte)(codepoint >> 0u);
                seq[2] = hexmapLower[(b1 & 0xF0u) >> 4u];
                seq[3] = hexmapLower[b1 & 0x0Fu];
                seq[4] = hexmapLower[(b2 & 0xF0u) >> 4u];
                seq[5] = hexmapLower[b2 & 0x0Fu];
                length = 6;
            } else {
                /* not in BMP -> construct a UTF-16 surrogate pair */
                codepoint -= 0x10000;
                UA_UInt32 first = 0xD800u | ((codepoint & 0xffc00u) >> 10u);
                UA_UInt32 last = 0xDC00u | (codepoint & 0x003ffu);

                UA_Byte fb1 = (UA_Byte)(first >> 8u);
                UA_Byte fb2 = (UA_Byte)(first >> 0u);
                    
                UA_Byte lb1 = (UA_Byte)(last >> 8u);
                UA_Byte lb2 = (UA_Byte)(last >> 0u);
                    
                seq[0] = '\\';
                seq[1] = 'u';
                seq[2] = hexmapLower[(fb1 & 0xF0u) >> 4u];
                seq[3] = hexmapLower[fb1 & 0x0Fu];
                seq[4] = hexmapLower[(fb2 & 0xF0u) >> 4u];
                seq[5] = hexmapLower[fb2 & 0x0Fu];
                    
                seq[6] = '\\';
                seq[7] = 'u';
                seq[8] = hexmapLower[(lb1 & 0xF0u) >> 4u];
                seq[9] = hexmapLower[lb1 & 0x0Fu];
                seq[10] = hexmapLower[(lb2 & 0xF0u) >> 4u];
                seq[11] = hexmapLower[lb2 & 0x0Fu];
                length = 12;
            }
            text = (char*)seq;
            break;
        }

        if(ctx->pos + length > ctx->end)
            return UA_STATUSCODE_BADENCODINGLIMITSEXCEEDED;
        if(!ctx->calcOnly)
            memcpy(ctx->pos, text, length);
        ctx->pos += length;
        str = pos = end;
    }

    ret |= writeJsonQuote(ctx);
    return ret;
}
    
ENCODE_JSON(ByteString) {
    if(!src->data)
        return writeJsonNull(ctx);

    if(src->length == 0) {
        status retval = writeJsonQuote(ctx);
        retval |= writeJsonQuote(ctx);
        return retval;
    }

    status ret = writeJsonQuote(ctx);
    size_t flen = 0;
    unsigned char *ba64 = UA_base64(src->data, src->length, &flen);
    
    /* Not converted, no mem */
    if(!ba64)
        return UA_STATUSCODE_BADENCODINGERROR;

    if(ctx->pos + flen > ctx->end) {
        UA_free(ba64);
        return UA_STATUSCODE_BADENCODINGLIMITSEXCEEDED;
    }
    
    /* Copy flen bytes to output stream. */
    if(!ctx->calcOnly)
        memcpy(ctx->pos, ba64, flen);
    ctx->pos += flen;

    /* Base64 result no longer needed */
    UA_free(ba64);
    
    ret |= writeJsonQuote(ctx);
    return ret;
}

/* Converts Guid to a hexadecimal represenation */
static void UA_Guid_to_hex(const UA_Guid *guid, u8* out) {
    /*
                          16 byte
       +--+--+--+--+--+--+--+--+--+--+--+--+--+--+--+--+
       |   data1   |data2|data3|          data4        |
       +--+--+--+--+--+--+--+--+--+--+--+--+--+--+--+--+
       |aa aa aa aa-bb bb-cc cc-dd dd-ee ee ee ee ee ee|
       +--+--+--+--+--+--+--+--+--+--+--+--+--+--+--+--+
                          36 character
    */

#ifdef hexCharlowerCase
    const u8 *hexmap = hexmapLower;
#else
    const u8 *hexmap = hexmapUpper;
#endif
    size_t i = 0, j = 28;
    for(; i<8;i++,j-=4)         /* pos 0-7, 4byte, (a) */
        out[i] = hexmap[(guid->data1 >> j) & 0x0Fu];
    out[i++] = '-';             /* pos 8 */
    for(j=12; i<13;i++,j-=4)    /* pos 9-12, 2byte, (b) */
        out[i] = hexmap[(uint16_t)(guid->data2 >> j) & 0x0Fu];
    out[i++] = '-';             /* pos 13 */
    for(j=12; i<18;i++,j-=4)    /* pos 14-17, 2byte (c) */
        out[i] = hexmap[(uint16_t)(guid->data3 >> j) & 0x0Fu];
    out[i++] = '-';             /* pos 18 */
    for(j=0;i<23;i+=2,j++) {     /* pos 19-22, 2byte (d) */
        out[i] = hexmap[(guid->data4[j] & 0xF0u) >> 4u];
        out[i+1] = hexmap[guid->data4[j] & 0x0Fu];
    }
    out[i++] = '-';             /* pos 23 */
    for(j=2; i<36;i+=2,j++) {    /* pos 24-35, 6byte (e) */
        out[i] = hexmap[(guid->data4[j] & 0xF0u) >> 4u];
        out[i+1] = hexmap[guid->data4[j] & 0x0Fu];
    }
}

/* Guid */
ENCODE_JSON(Guid) {
    if(ctx->pos + 38 > ctx->end) /* 36 + 2 (") */
        return UA_STATUSCODE_BADENCODINGLIMITSEXCEEDED;
    status ret = writeJsonQuote(ctx);
    u8 *buf = ctx->pos;
    if(!ctx->calcOnly)
        UA_Guid_to_hex(src, buf);
    ctx->pos += 36;
    ret |= writeJsonQuote(ctx);
    return ret;
}

static void
printNumber(u16 n, u8 *pos, size_t digits) {
    for(size_t i = digits; i > 0; --i) {
        pos[i - 1] = (u8) ((n % 10) + '0');
        n = n / 10;
    }
}

ENCODE_JSON(DateTime) {
    UA_DateTimeStruct tSt = UA_DateTime_toStruct(*src);

    /* Format: yyyy-MM-dd'T'HH:mm:ss.SSSSSSSSS'Z' is used. max 30 bytes.*/
    UA_Byte buffer[UA_JSON_DATETIME_LENGTH];

    printNumber(tSt.year, &buffer[0], 4);
    buffer[4] = '-';
    printNumber(tSt.month, &buffer[5], 2);
    buffer[7] = '-';
    printNumber(tSt.day, &buffer[8], 2);
    buffer[10] = 'T';
    printNumber(tSt.hour, &buffer[11], 2);
    buffer[13] = ':';
    printNumber(tSt.min, &buffer[14], 2);
    buffer[16] = ':';
    printNumber(tSt.sec, &buffer[17], 2);
    buffer[19] = '.';
    printNumber(tSt.milliSec, &buffer[20], 3);
    printNumber(tSt.microSec, &buffer[23], 3);
    printNumber(tSt.nanoSec, &buffer[26], 3);

    size_t length = 28;
    while (buffer[length] == '0')
        length--;
    if (length != 19)
         length++;

    buffer[length] = 'Z';
    UA_String str = {length + 1, buffer};
    return ENCODE_DIRECT_JSON(&str, String);
}

/* NodeId */
static status
NodeId_encodeJsonInternal(UA_NodeId const *src, CtxJson *ctx) {
    status ret = UA_STATUSCODE_GOOD;
    switch (src->identifierType) {
    case UA_NODEIDTYPE_NUMERIC:
        ret |= writeJsonKey(ctx, UA_JSONKEY_ID);
        ret |= ENCODE_DIRECT_JSON(&src->identifier.numeric, UInt32);
        break;
    case UA_NODEIDTYPE_STRING:
        ret |= writeJsonKey(ctx, UA_JSONKEY_IDTYPE);
        ret |= writeChar(ctx, '1');
        ret |= writeJsonKey(ctx, UA_JSONKEY_ID);
        ret |= ENCODE_DIRECT_JSON(&src->identifier.string, String);
        break;
    case UA_NODEIDTYPE_GUID:
        ret |= writeJsonKey(ctx, UA_JSONKEY_IDTYPE);
        ret |= writeChar(ctx, '2');
        ret |= writeJsonKey(ctx, UA_JSONKEY_ID); /* Id */
        ret |= ENCODE_DIRECT_JSON(&src->identifier.guid, Guid);
        break;
    case UA_NODEIDTYPE_BYTESTRING:
        ret |= writeJsonKey(ctx, UA_JSONKEY_IDTYPE);
        ret |= writeChar(ctx, '3');
        ret |= writeJsonKey(ctx, UA_JSONKEY_ID); /* Id */
        ret |= ENCODE_DIRECT_JSON(&src->identifier.byteString, ByteString);
        break;
    default:
        return UA_STATUSCODE_BADINTERNALERROR;
    }
    return ret;
}

ENCODE_JSON(NodeId) {
    UA_StatusCode ret = writeJsonObjStart(ctx);
    ret |= NodeId_encodeJsonInternal(src, ctx);
    if(ctx->useReversible) {
        if(src->namespaceIndex > 0) {
            ret |= writeJsonKey(ctx, UA_JSONKEY_NAMESPACE);
            ret |= ENCODE_DIRECT_JSON(&src->namespaceIndex, UInt16);
        }
    } else {
        /* For the non-reversible encoding, the field is the NamespaceUri 
         * associated with the NamespaceIndex, encoded as a JSON string.
         * A NamespaceIndex of 1 is always encoded as a JSON number. */
        if(src->namespaceIndex == 1) {
            ret |= writeJsonKey(ctx, UA_JSONKEY_NAMESPACE);
            ret |= ENCODE_DIRECT_JSON(&src->namespaceIndex, UInt16);
        } else {
            ret |= writeJsonKey(ctx, UA_JSONKEY_NAMESPACE);
            
            /* Check if Namespace given and in range */
            if(src->namespaceIndex < ctx->namespacesSize && ctx->namespaces != NULL) {
                UA_String namespaceEntry = ctx->namespaces[src->namespaceIndex];
                ret |= ENCODE_DIRECT_JSON(&namespaceEntry, String);
            } else {
                return UA_STATUSCODE_BADNOTFOUND;
            }
        }
    }

    ret |= writeJsonObjEnd(ctx);
    return ret;
}

/* ExpandedNodeId */
ENCODE_JSON(ExpandedNodeId) {
    status ret = writeJsonObjStart(ctx);
    /* Encode the NodeId */
    ret |= NodeId_encodeJsonInternal(&src->nodeId, ctx);
    
    if(ctx->useReversible) {
        if(src->namespaceUri.data != NULL && src->namespaceUri.length != 0 && 
           (void*) src->namespaceUri.data > UA_EMPTY_ARRAY_SENTINEL) {
            /* If the NamespaceUri is specified it is encoded as a JSON string in this field. */ 
            ret |= writeJsonKey(ctx, UA_JSONKEY_NAMESPACE);
            ret |= ENCODE_DIRECT_JSON(&src->namespaceUri, String);
        } else {
            /* If the NamespaceUri is not specified, the NamespaceIndex is encoded with these rules:
             * The field is encoded as a JSON number for the reversible encoding.
             * The field is omitted if the NamespaceIndex equals 0. */
            if(src->nodeId.namespaceIndex > 0) {
                ret |= writeJsonKey(ctx, UA_JSONKEY_NAMESPACE);
                ret |= ENCODE_DIRECT_JSON(&src->nodeId.namespaceIndex, UInt16);
            }
        }

        /* Encode the serverIndex/Url 
         * This field is encoded as a JSON number for the reversible encoding.
         * This field is omitted if the ServerIndex equals 0. */
        if(src->serverIndex > 0) {
            ret |= writeJsonKey(ctx, UA_JSONKEY_SERVERURI);
            ret |= ENCODE_DIRECT_JSON(&src->serverIndex, UInt32);
        }

        ret |= writeJsonObjEnd(ctx);
        return ret;
    }
    
    
    /* NON-Reversible Case */

    /* If the NamespaceUri is not specified, the NamespaceIndex is encoded with these rules:
     * For the non-reversible encoding the field is the NamespaceUri associated with the
     * NamespaceIndex encoded as a JSON string.
     * A NamespaceIndex of 1 is always encoded as a JSON number. */

    if(src->namespaceUri.data != NULL && src->namespaceUri.length != 0) {
        ret |= writeJsonKey(ctx, UA_JSONKEY_NAMESPACE);
        ret |= ENCODE_DIRECT_JSON(&src->namespaceUri, String);
        if(ret != UA_STATUSCODE_GOOD)
            return ret;
    } else {
        if(src->nodeId.namespaceIndex == 1) {
            ret |= writeJsonKey(ctx, UA_JSONKEY_NAMESPACE);
            ret |= ENCODE_DIRECT_JSON(&src->nodeId.namespaceIndex, UInt16);
            if(ret != UA_STATUSCODE_GOOD)
                return ret;
        } else {
            ret |= writeJsonKey(ctx, UA_JSONKEY_NAMESPACE);

            /* Check if Namespace given and in range */
            if(src->nodeId.namespaceIndex < ctx->namespacesSize 
                    && ctx->namespaces != NULL) {

                UA_String namespaceEntry = ctx->namespaces[src->nodeId.namespaceIndex];
                ret |= ENCODE_DIRECT_JSON(&namespaceEntry, String);
                if(ret != UA_STATUSCODE_GOOD)
                    return ret;
            } else {
                return UA_STATUSCODE_BADNOTFOUND;
            }
        }
    }

    /* For the non-reversible encoding, this field is the ServerUri associated
     * with the ServerIndex portion of the ExpandedNodeId, encoded as a JSON
     * string. */

    /* Check if Namespace given and in range */
    if(src->serverIndex < ctx->serverUrisSize && ctx->serverUris != NULL) {
        UA_String serverUriEntry = ctx->serverUris[src->serverIndex];
        ret |= writeJsonKey(ctx, UA_JSONKEY_SERVERURI);
        ret |= ENCODE_DIRECT_JSON(&serverUriEntry, String);
    } else {
        return UA_STATUSCODE_BADNOTFOUND;
    }
    ret |= writeJsonObjEnd(ctx);
    return ret;
}

/* LocalizedText */
ENCODE_JSON(LocalizedText) {
    if(ctx->useReversible) {
        status ret = writeJsonObjStart(ctx);
        ret |= writeJsonKey(ctx, UA_JSONKEY_LOCALE);
        ret |= ENCODE_DIRECT_JSON(&src->locale, String);
        ret |= writeJsonKey(ctx, UA_JSONKEY_TEXT);
        ret |= ENCODE_DIRECT_JSON(&src->text, String);
        ret |= writeJsonObjEnd(ctx);
        return ret;
    }
    
    /* For the non-reversible form, LocalizedText value shall be encoded as a
     * JSON string containing the Text component.*/
    return ENCODE_DIRECT_JSON(&src->text, String);
}

ENCODE_JSON(QualifiedName) {
    status ret = writeJsonObjStart(ctx);
    ret |= writeJsonKey(ctx, UA_JSONKEY_NAME);
    ret |= ENCODE_DIRECT_JSON(&src->name, String);

    if(ctx->useReversible) {
        if(src->namespaceIndex != 0) {
            ret |= writeJsonKey(ctx, UA_JSONKEY_URI);
            ret |= ENCODE_DIRECT_JSON(&src->namespaceIndex, UInt16);
        }
    } else {
        /* For the non-reversible form, the NamespaceUri associated with the
         * NamespaceIndex portion of the QualifiedName is encoded as JSON string
         * unless the NamespaceIndex is 1 or if NamespaceUri is unknown. In
         * these cases, the NamespaceIndex is encoded as a JSON number. */
        if(src->namespaceIndex == 1) {
            ret |= writeJsonKey(ctx, UA_JSONKEY_URI);
            ret |= ENCODE_DIRECT_JSON(&src->namespaceIndex, UInt16);
        } else {
            ret |= writeJsonKey(ctx, UA_JSONKEY_URI);

             /* Check if Namespace given and in range */
            if(src->namespaceIndex < ctx->namespacesSize && ctx->namespaces != NULL) {
                UA_String namespaceEntry = ctx->namespaces[src->namespaceIndex];
                ret |= ENCODE_DIRECT_JSON(&namespaceEntry, String);
            } else {
                /* If not encode as number */
                ret |= ENCODE_DIRECT_JSON(&src->namespaceIndex, UInt16);
            }
        }
    }

    return ret | writeJsonObjEnd(ctx);
}

ENCODE_JSON(StatusCode) {
    if(!src)
        return writeJsonNull(ctx);

    if(ctx->useReversible)
        return ENCODE_DIRECT_JSON(src, UInt32);

    if(*src == UA_STATUSCODE_GOOD)
        return writeJsonNull(ctx);

    status ret = UA_STATUSCODE_GOOD;
    ret |= writeJsonObjStart(ctx);
    ret |= writeJsonKey(ctx, UA_JSONKEY_CODE);
    ret |= ENCODE_DIRECT_JSON(src, UInt32);
    ret |= writeJsonKey(ctx, UA_JSONKEY_SYMBOL);
    const char *codename = UA_StatusCode_name(*src);
    UA_String statusDescription = UA_STRING((char*)(uintptr_t)codename);
    ret |= ENCODE_DIRECT_JSON(&statusDescription, String);
    ret |= writeJsonObjEnd(ctx);
    return ret;
}

/* ExtensionObject */
ENCODE_JSON(ExtensionObject) {
    u8 encoding = (u8) src->encoding;
    if(encoding == UA_EXTENSIONOBJECT_ENCODED_NOBODY)
        return writeJsonNull(ctx);
    
    status ret = UA_STATUSCODE_GOOD;
    /* already encoded content.*/
    if(encoding <= UA_EXTENSIONOBJECT_ENCODED_XML) {
        ret |= writeJsonObjStart(ctx);
        if(ctx->useReversible) {
            ret |= writeJsonKey(ctx, UA_JSONKEY_TYPEID);
            ret |= ENCODE_DIRECT_JSON(&src->content.encoded.typeId, NodeId);
            if(ret != UA_STATUSCODE_GOOD)
                return ret;
        }
        
        switch (src->encoding) {
            case UA_EXTENSIONOBJECT_ENCODED_BYTESTRING:
            {
                if(ctx->useReversible) {
                    ret |= writeJsonKey(ctx, UA_JSONKEY_ENCODING);
                    ret |= writeChar(ctx, '1');
                }
                ret |= writeJsonKey(ctx, UA_JSONKEY_BODY);
                ret |= ENCODE_DIRECT_JSON(&src->content.encoded.body, String);
                break;
            }
            case UA_EXTENSIONOBJECT_ENCODED_XML:
            {
                if(ctx->useReversible) {
                    ret |= writeJsonKey(ctx, UA_JSONKEY_ENCODING);
                    ret |= writeChar(ctx, '2');
                }
                ret |= writeJsonKey(ctx, UA_JSONKEY_BODY);
                ret |= ENCODE_DIRECT_JSON(&src->content.encoded.body, String);
                break;
            }
            default:
                ret = UA_STATUSCODE_BADINTERNALERROR;
        }

        ret |= writeJsonObjEnd(ctx);
        return ret;
    } /* encoding <= UA_EXTENSIONOBJECT_ENCODED_XML */
         
    /* Cannot encode with no type description */
    if(!src->content.decoded.type)
        return UA_STATUSCODE_BADENCODINGERROR;

    if(!src->content.decoded.data)
        return writeJsonNull(ctx);

    UA_NodeId typeId = src->content.decoded.type->typeId;
    if(typeId.identifierType != UA_NODEIDTYPE_NUMERIC)
        return UA_STATUSCODE_BADENCODINGERROR;

    ret |= writeJsonObjStart(ctx);
    const UA_DataType *contentType = src->content.decoded.type;
    if(ctx->useReversible) {
        /* REVERSIBLE */
        ret |= writeJsonKey(ctx, UA_JSONKEY_TYPEID);
        ret |= ENCODE_DIRECT_JSON(&typeId, NodeId);

        /* Encode the content */
        ret |= writeJsonKey(ctx, UA_JSONKEY_BODY);
        ret |= encodeJsonInternal(src->content.decoded.data, contentType, ctx);
    } else {
        /* NON-REVERSIBLE
         * For the non-reversible form, ExtensionObject values 
         * shall be encoded as a JSON object containing only the 
         * value of the Body field. The TypeId and Encoding fields are dropped.
         * 
         * TODO: UA_JSONKEY_BODY key in the ExtensionObject?
         */
        ret |= writeJsonKey(ctx, UA_JSONKEY_BODY);
        ret |= encodeJsonInternal(src->content.decoded.data, contentType, ctx);
    }

    ret |= writeJsonObjEnd(ctx);
    return ret;
}

static status
Variant_encodeJsonWrapExtensionObject(const UA_Variant *src, const bool isArray, CtxJson *ctx) {
    size_t length = 1;

    status ret = UA_STATUSCODE_GOOD;
    if(isArray) {
        if(src->arrayLength > UA_INT32_MAX)
            return UA_STATUSCODE_BADENCODINGERROR;
        
        length = src->arrayLength;
    }

    /* Set up the ExtensionObject */
    UA_ExtensionObject eo;
    UA_ExtensionObject_init(&eo);
    eo.encoding = UA_EXTENSIONOBJECT_DECODED;
    eo.content.decoded.type = src->type;
    const u16 memSize = src->type->memSize;
    uintptr_t ptr = (uintptr_t) src->data;

    if(isArray) {
        ret = writeJsonArrStart(ctx);
        if(ret != UA_STATUSCODE_GOOD)
            return ret;
        ctx->commaNeeded[ctx->depth] = false;

        /* Iterate over the array */
        for(size_t i = 0; i <  length && ret == UA_STATUSCODE_GOOD; ++i) {
            eo.content.decoded.data = (void*) ptr;
            ret |= writeJsonArrElm(ctx, &eo, &UA_TYPES[UA_TYPES_EXTENSIONOBJECT]);
            ptr += memSize;
        }
    
        ret |= writeJsonArrEnd(ctx);
        return ret;
    }

    eo.content.decoded.data = (void*) ptr;
    return encodeJsonInternal(&eo, &UA_TYPES[UA_TYPES_EXTENSIONOBJECT], ctx);
}

static status
addMultiArrayContentJSON(CtxJson *ctx, void* array, const UA_DataType *type, 
                         size_t *index, UA_UInt32 *arrayDimensions, size_t dimensionIndex, 
                         size_t dimensionSize) {
    /* Stop recursion: The inner Arrays are written */
    status ret;
    if(dimensionIndex == (dimensionSize - 1)) {
        ret = encodeJsonArray(ctx, ((u8*)array) + (type->memSize * *index),
                              arrayDimensions[dimensionIndex], type);
        (*index) += arrayDimensions[dimensionIndex];
        return ret;
    }

    /* Recurse to the next dimension */
    ret = writeJsonArrStart(ctx);
    if(ret != UA_STATUSCODE_GOOD)
        return ret;
    for(size_t i = 0; i < arrayDimensions[dimensionIndex]; i++) {
        ret |= writeJsonCommaIfNeeded(ctx);
        ret |= addMultiArrayContentJSON(ctx, array, type, index, arrayDimensions,
                                        dimensionIndex + 1, dimensionSize);
        ctx->commaNeeded[ctx->depth] = true;
        if(ret != UA_STATUSCODE_GOOD)
            return ret;
    }
    ret |= writeJsonArrEnd(ctx);
    return ret;
}

ENCODE_JSON(Variant) {
    /* If type is 0 (NULL) the Variant contains a NULL value and the containing
     * JSON object shall be omitted or replaced by the JSON literal ‘null’ (when
     * an element of a JSON array). */
    if(!src->type)
        return writeJsonNull(ctx);
        
    /* Set the content type in the encoding mask */
    const UA_Boolean isBuiltin = (src->type->typeKind <= UA_DATATYPEKIND_DIAGNOSTICINFO);
    const UA_Boolean isEnum = (src->type->typeKind == UA_DATATYPEKIND_ENUM);
    
    /* Set the array type in the encoding mask */
    const bool isArray = src->arrayLength > 0 || src->data <= UA_EMPTY_ARRAY_SENTINEL;
    const bool hasDimensions = isArray && src->arrayDimensionsSize > 0;
    status ret = UA_STATUSCODE_GOOD;
    
    if(ctx->useReversible) {
        ret |= writeJsonObjStart(ctx);
        if(ret != UA_STATUSCODE_GOOD)
            return ret;

        /* Encode the content */
        if(!isBuiltin && !isEnum) {
            /* REVERSIBLE:  NOT BUILTIN, can it be encoded? Wrap in extension object.*/
            ret |= writeJsonKey(ctx, UA_JSONKEY_TYPE);
            ret |= ENCODE_DIRECT_JSON(&UA_TYPES[UA_TYPES_EXTENSIONOBJECT].typeId.identifier.numeric, UInt32);
            ret |= writeJsonKey(ctx, UA_JSONKEY_BODY);
            ret |= Variant_encodeJsonWrapExtensionObject(src, isArray, ctx);
        } else if(!isArray) {
            /*REVERSIBLE:  BUILTIN, single value.*/
            ret |= writeJsonKey(ctx, UA_JSONKEY_TYPE);
            ret |= ENCODE_DIRECT_JSON(&src->type->typeId.identifier.numeric, UInt32);
            ret |= writeJsonKey(ctx, UA_JSONKEY_BODY);
            ret |= encodeJsonInternal(src->data, src->type, ctx);
        } else {
            /*REVERSIBLE:   BUILTIN, array.*/
            ret |= writeJsonKey(ctx, UA_JSONKEY_TYPE);
            ret |= ENCODE_DIRECT_JSON(&src->type->typeId.identifier.numeric, UInt32);
            ret |= writeJsonKey(ctx, UA_JSONKEY_BODY);
            ret |= encodeJsonArray(ctx, src->data, src->arrayLength, src->type);
        }
        
        if(ret != UA_STATUSCODE_GOOD)
            return ret;
        
        /* REVERSIBLE:  Encode the array dimensions */
        if(hasDimensions && ret == UA_STATUSCODE_GOOD) {
            ret |= writeJsonKey(ctx, UA_JSONKEY_DIMENSION);
            ret |= encodeJsonArray(ctx, src->arrayDimensions, src->arrayDimensionsSize, 
                                   &UA_TYPES[UA_TYPES_INT32]);
            if(ret != UA_STATUSCODE_GOOD)
                return ret;
        }

        ret |= writeJsonObjEnd(ctx);
        return ret;
    } /* reversible */

    
    /* NON-REVERSIBLE
     * For the non-reversible form, Variant values shall be encoded as a JSON object containing only
     * the value of the Body field. The Type and Dimensions fields are dropped. Multi-dimensional
     * arrays are encoded as a multi dimensional JSON array as described in 5.4.5.
     */

    ret |= writeJsonObjStart(ctx);
    if(!isBuiltin && !isEnum) {
        /*NON REVERSIBLE:  NOT BUILTIN, can it be encoded? Wrap in extension object.*/
        if(src->arrayDimensionsSize > 1) {
            return UA_STATUSCODE_BADNOTIMPLEMENTED;
        }

        ret |= writeJsonKey(ctx, UA_JSONKEY_BODY);
        ret |= Variant_encodeJsonWrapExtensionObject(src, isArray, ctx);
    } else if(!isArray) {
        /*NON REVERSIBLE:   BUILTIN, single value.*/
        ret |= writeJsonKey(ctx, UA_JSONKEY_BODY);
        ret |= encodeJsonInternal(src->data, src->type, ctx);
    } else {
        /*NON REVERSIBLE:   BUILTIN, array.*/
        ret |= writeJsonKey(ctx, UA_JSONKEY_BODY);

        size_t dimensionSize = src->arrayDimensionsSize;
        if(dimensionSize > 1) {
            /*nonreversible multidimensional array*/
            size_t index = 0;  size_t dimensionIndex = 0;
            void *ptr = src->data;
            const UA_DataType *arraytype = src->type;
            ret |= addMultiArrayContentJSON(ctx, ptr, arraytype, &index, 
                    src->arrayDimensions, dimensionIndex, dimensionSize);
        } else {
            /*nonreversible simple array*/
            ret |= encodeJsonArray(ctx, src->data, src->arrayLength, src->type);
        }
    }

    ret |= writeJsonObjEnd(ctx);
    return ret;
}

/* DataValue */
ENCODE_JSON(DataValue) {
    UA_Boolean hasValue = src->hasValue && src->value.type != NULL;
    UA_Boolean hasStatus = src->hasStatus && src->status;
    UA_Boolean hasSourceTimestamp = src->hasSourceTimestamp && src->sourceTimestamp;
    UA_Boolean hasSourcePicoseconds = src->hasSourcePicoseconds && src->sourcePicoseconds;
    UA_Boolean hasServerTimestamp = src->hasServerTimestamp && src->serverTimestamp;
    UA_Boolean hasServerPicoseconds = src->hasServerPicoseconds && src->serverPicoseconds;

    if(!hasValue && !hasStatus && !hasSourceTimestamp && !hasSourcePicoseconds &&
       !hasServerTimestamp && !hasServerPicoseconds) {
        return writeJsonNull(ctx); /*no element, encode as null*/
    }

    status ret = UA_STATUSCODE_GOOD;
    ret |= writeJsonObjStart(ctx);

    if(hasValue) {
        ret |= writeJsonKey(ctx, UA_JSONKEY_VALUE);
        ret |= ENCODE_DIRECT_JSON(&src->value, Variant);
        if(ret != UA_STATUSCODE_GOOD)
            return ret;
    }

    if(hasStatus) {
        ret |= writeJsonKey(ctx, UA_JSONKEY_STATUS);
        ret |= ENCODE_DIRECT_JSON(&src->status, StatusCode);
        if(ret != UA_STATUSCODE_GOOD)
            return ret;
    }

    if(hasSourceTimestamp) {
        ret |= writeJsonKey(ctx, UA_JSONKEY_SOURCETIMESTAMP);
        ret |= ENCODE_DIRECT_JSON(&src->sourceTimestamp, DateTime);
        if(ret != UA_STATUSCODE_GOOD)
            return ret;
    }

    if(hasSourcePicoseconds) {
        ret |= writeJsonKey(ctx, UA_JSONKEY_SOURCEPICOSECONDS);
        ret |= ENCODE_DIRECT_JSON(&src->sourcePicoseconds, UInt16);
        if(ret != UA_STATUSCODE_GOOD)
            return ret;
    }

    if(hasServerTimestamp) {
        ret |= writeJsonKey(ctx, UA_JSONKEY_SERVERTIMESTAMP);
        ret |= ENCODE_DIRECT_JSON(&src->serverTimestamp, DateTime);
        if(ret != UA_STATUSCODE_GOOD)
            return ret;
    }

    if(hasServerPicoseconds) {
        ret |= writeJsonKey(ctx, UA_JSONKEY_SERVERPICOSECONDS);
        ret |= ENCODE_DIRECT_JSON(&src->serverPicoseconds, UInt16);
        if(ret != UA_STATUSCODE_GOOD)
            return ret;
    }

    ret |= writeJsonObjEnd(ctx);
    return ret;
}

/* DiagnosticInfo */
ENCODE_JSON(DiagnosticInfo) {
    status ret = UA_STATUSCODE_GOOD;
    if(!src->hasSymbolicId && !src->hasNamespaceUri && !src->hasLocalizedText &&
       !src->hasLocale && !src->hasAdditionalInfo && !src->hasInnerDiagnosticInfo &&
       !src->hasInnerStatusCode) {
        return writeJsonNull(ctx); /*no element present, encode as null.*/
    }
    
    ret |= writeJsonObjStart(ctx);
    
    if(src->hasSymbolicId) {
        ret |= writeJsonKey(ctx, UA_JSONKEY_SYMBOLICID);
        ret |= ENCODE_DIRECT_JSON(&src->symbolicId, UInt32);
        if(ret != UA_STATUSCODE_GOOD)
            return ret;
    }

    if(src->hasNamespaceUri) {
        ret |= writeJsonKey(ctx, UA_JSONKEY_NAMESPACEURI);
        ret |= ENCODE_DIRECT_JSON(&src->namespaceUri, UInt32);
        if(ret != UA_STATUSCODE_GOOD)
            return ret;
    }
    
    if(src->hasLocalizedText) {
        ret |= writeJsonKey(ctx, UA_JSONKEY_LOCALIZEDTEXT);
        ret |= ENCODE_DIRECT_JSON(&src->localizedText, UInt32);
        if(ret != UA_STATUSCODE_GOOD)
            return ret;
    }
    
    if(src->hasLocale) {
        ret |= writeJsonKey(ctx, UA_JSONKEY_LOCALE);
        ret |= ENCODE_DIRECT_JSON(&src->locale, UInt32);
        if(ret != UA_STATUSCODE_GOOD)
            return ret;
    }
    
    if(src->hasAdditionalInfo) {
        ret |= writeJsonKey(ctx, UA_JSONKEY_ADDITIONALINFO);
        ret |= ENCODE_DIRECT_JSON(&src->additionalInfo, String);
        if(ret != UA_STATUSCODE_GOOD)
            return ret;
    }

    if(src->hasInnerStatusCode) {
        ret |= writeJsonKey(ctx, UA_JSONKEY_INNERSTATUSCODE);
        ret |= ENCODE_DIRECT_JSON(&src->innerStatusCode, StatusCode);
        if(ret != UA_STATUSCODE_GOOD)
            return ret;
    }

    if(src->hasInnerDiagnosticInfo && src->innerDiagnosticInfo) {
        ret |= writeJsonKey(ctx, UA_JSONKEY_INNERDIAGNOSTICINFO);
        /* Check recursion depth in encodeJsonInternal */
        ret |= encodeJsonInternal(src->innerDiagnosticInfo, &UA_TYPES[UA_TYPES_DIAGNOSTICINFO], ctx);
        if(ret != UA_STATUSCODE_GOOD)
            return ret;
    }

    ret |= writeJsonObjEnd(ctx);
    return ret;
}

static status
encodeJsonStructure(const void *src, const UA_DataType *type, CtxJson *ctx) {
    status ret = writeJsonObjStart(ctx);
    if(ret != UA_STATUSCODE_GOOD)
        return ret;

    uintptr_t ptr = (uintptr_t) src;
    u8 membersSize = type->membersSize;
    const UA_DataType * typelists[2] = {UA_TYPES, &type[-type->typeIndex]};
    for(size_t i = 0; i < membersSize && ret == UA_STATUSCODE_GOOD; ++i) {
        const UA_DataTypeMember *m = &type->members[i];
        const UA_DataType *mt = &typelists[!m->namespaceZero][m->memberTypeIndex];

        if(m->memberName != NULL && *m->memberName != 0)
            ret |= writeJsonKey(ctx, m->memberName);

        if(!m->isArray) {
            ptr += m->padding;
            size_t memSize = mt->memSize;
            ret |= encodeJsonJumpTable[mt->typeKind]((const void*) ptr, mt, ctx);
            ptr += memSize;
        } else {
            ptr += m->padding;
            const size_t length = *((const size_t*) ptr);
            ptr += sizeof (size_t);
            ret |= encodeJsonArray(ctx, *(void * const *)ptr, length, mt);
            ptr += sizeof (void*);
        }
    }

    ret |= writeJsonObjEnd(ctx);
    return ret;
}

static status
encodeJsonNotImplemented(const void *src, const UA_DataType *type, CtxJson *ctx) {
    (void) src, (void) type, (void)ctx;
    return UA_STATUSCODE_BADNOTIMPLEMENTED;
}

const encodeJsonSignature encodeJsonJumpTable[UA_DATATYPEKINDS] = {
    (encodeJsonSignature)Boolean_encodeJson,
    (encodeJsonSignature)SByte_encodeJson, /* SByte */
    (encodeJsonSignature)Byte_encodeJson,
    (encodeJsonSignature)Int16_encodeJson, /* Int16 */
    (encodeJsonSignature)UInt16_encodeJson,
    (encodeJsonSignature)Int32_encodeJson, /* Int32 */
    (encodeJsonSignature)UInt32_encodeJson,
    (encodeJsonSignature)Int64_encodeJson, /* Int64 */
    (encodeJsonSignature)UInt64_encodeJson,
    (encodeJsonSignature)Float_encodeJson,
    (encodeJsonSignature)Double_encodeJson,
    (encodeJsonSignature)String_encodeJson,
    (encodeJsonSignature)DateTime_encodeJson, /* DateTime */
    (encodeJsonSignature)Guid_encodeJson,
    (encodeJsonSignature)ByteString_encodeJson, /* ByteString */
    (encodeJsonSignature)String_encodeJson, /* XmlElement */
    (encodeJsonSignature)NodeId_encodeJson,
    (encodeJsonSignature)ExpandedNodeId_encodeJson,
    (encodeJsonSignature)StatusCode_encodeJson, /* StatusCode */
    (encodeJsonSignature)QualifiedName_encodeJson, /* QualifiedName */
    (encodeJsonSignature)LocalizedText_encodeJson,
    (encodeJsonSignature)ExtensionObject_encodeJson,
    (encodeJsonSignature)DataValue_encodeJson,
    (encodeJsonSignature)Variant_encodeJson,
    (encodeJsonSignature)DiagnosticInfo_encodeJson,
    (encodeJsonSignature)encodeJsonNotImplemented, /* Decimal */
    (encodeJsonSignature)Int32_encodeJson, /* Enum */
    (encodeJsonSignature)encodeJsonStructure,
    (encodeJsonSignature)encodeJsonNotImplemented, /* Structure with optional fields */
    (encodeJsonSignature)encodeJsonNotImplemented, /* Union */
    (encodeJsonSignature)encodeJsonNotImplemented /* BitfieldCluster */
};

status
encodeJsonInternal(const void *src, const UA_DataType *type, CtxJson *ctx) {
    return encodeJsonJumpTable[type->typeKind](src, type, ctx);
}

status UA_FUNC_ATTR_WARN_UNUSED_RESULT
UA_encodeJson(const void *src, const UA_DataType *type,
              u8 **bufPos, const u8 **bufEnd, UA_String *namespaces, 
              size_t namespaceSize, UA_String *serverUris, 
              size_t serverUriSize, UA_Boolean useReversible) {
    if(!src || !type)
        return UA_STATUSCODE_BADINTERNALERROR;
    
    /* Set up the context */
    CtxJson ctx;
    memset(&ctx, 0, sizeof(ctx));
    ctx.pos = *bufPos;
    ctx.end = *bufEnd;
    ctx.depth = 0;
    ctx.namespaces = namespaces;
    ctx.namespacesSize = namespaceSize;
    ctx.serverUris = serverUris;
    ctx.serverUrisSize = serverUriSize;
    ctx.useReversible = useReversible;
    ctx.calcOnly = false;
    
    /* Encode */
    status ret = encodeJsonJumpTable[type->typeKind](src, type, &ctx);
    
    *bufPos = ctx.pos;
    *bufEnd = ctx.end;
    return ret;
}

/************/
/* CalcSize */
/************/
size_t
UA_calcSizeJson(const void *src, const UA_DataType *type,
                UA_String *namespaces, size_t namespaceSize,
                UA_String *serverUris, size_t serverUriSize,
                UA_Boolean useReversible) {
    if(!src || !type)
        return UA_STATUSCODE_BADINTERNALERROR;

    /* Set up the context */
    CtxJson ctx;
    memset(&ctx, 0, sizeof(ctx));
    ctx.pos = 0;
    ctx.end = (const UA_Byte*)(uintptr_t)SIZE_MAX;
    ctx.depth = 0;
    ctx.namespaces = namespaces;
    ctx.namespacesSize = namespaceSize;
    ctx.serverUris = serverUris;
    ctx.serverUrisSize = serverUriSize;
    ctx.useReversible = useReversible;
    ctx.calcOnly = true;

    /* Encode */
    status ret = encodeJsonJumpTable[type->typeKind](src, type, &ctx);
    if(ret != UA_STATUSCODE_GOOD)
        return 0;
    return (size_t)ctx.pos;
}

/**********/
/* Decode */
/**********/

/* Macro which gets current size and char pointer of current Token. Needs
 * ParseCtx (parseCtx) and CtxJson (ctx). Does NOT increment index of Token. */
#define GET_TOKEN(data, size) do {                                               \
    (size) = (size_t)(parseCtx->tokenArray[parseCtx->index].end - parseCtx->tokenArray[parseCtx->index].start); \
    (data) = (char*)(ctx->pos + parseCtx->tokenArray[parseCtx->index].start); } while(0)

#define ALLOW_NULL do {             \
    if(isJsonNull(ctx, parseCtx)) { \
        parseCtx->index++;          \
        return UA_STATUSCODE_GOOD;  \
    }} while(0)

#define CHECK_TOKEN_BOUNDS do {                   \
    if(parseCtx->index >= parseCtx->tokenCount)   \
        return UA_STATUSCODE_BADDECODINGERROR;    \
    } while(0)

#define CHECK_PRIMITIVE do {                      \
    if(getJsmnType(parseCtx) != JSMN_PRIMITIVE) { \
        return UA_STATUSCODE_BADDECODINGERROR;    \
    }} while(0)

#define CHECK_STRING do {                      \
    if(getJsmnType(parseCtx) != JSMN_STRING) { \
        return UA_STATUSCODE_BADDECODINGERROR; \
    }} while(0)

#define CHECK_OBJECT do {                      \
    if(getJsmnType(parseCtx) != JSMN_OBJECT) { \
        return UA_STATUSCODE_BADDECODINGERROR; \
    }} while(0)

/* Forward declarations*/
#define DECODE_JSON(TYPE) static status                        \
    TYPE##_decodeJson(UA_##TYPE *dst, const UA_DataType *type, \
                      CtxJson *ctx, ParseCtx *parseCtx, UA_Boolean moveToken)

/* decode without moving the token index */
#define DECODE_DIRECT_JSON(DST, TYPE) TYPE##_decodeJson((UA_##TYPE*)DST, NULL, ctx, parseCtx, false)

/* If parseCtx->index points to the beginning of an object, move the index to
 * the next token after this object. Attention! The index can be moved after the
 * last parsed token. So the array length has to be checked afterwards. */
static void
skipObject(ParseCtx *parseCtx) {
    int end = parseCtx->tokenArray[parseCtx->index].end;
    do {
        parseCtx->index++;
    } while(parseCtx->index < parseCtx->tokenCount &&
            parseCtx->tokenArray[parseCtx->index].start < end);
}

static status
Array_decodeJson(void *dst, const UA_DataType *type, CtxJson *ctx, 
        ParseCtx *parseCtx, UA_Boolean moveToken);

static status
Array_decodeJson_internal(void **dst, const UA_DataType *type, 
        CtxJson *ctx, ParseCtx *parseCtx, UA_Boolean moveToken);

static status
Variant_decodeJsonUnwrapExtensionObject(UA_Variant *dst, const UA_DataType *type, 
        CtxJson *ctx, ParseCtx *parseCtx, UA_Boolean moveToken);

/* Json decode Helper */
jsmntype_t
getJsmnType(const ParseCtx *parseCtx) {
    if(parseCtx->index >= parseCtx->tokenCount)
        return JSMN_UNDEFINED;
    return parseCtx->tokenArray[parseCtx->index].type;
}

UA_Boolean
isJsonNull(const CtxJson *ctx, const ParseCtx *parseCtx) {
    if(parseCtx->index >= parseCtx->tokenCount)
        return false;

    if(parseCtx->tokenArray[parseCtx->index].type != JSMN_PRIMITIVE) {
        return false;
    }
    char* elem = (char*)(ctx->pos + parseCtx->tokenArray[parseCtx->index].start);
    return (elem[0] == 'n' && elem[1] == 'u' && elem[2] == 'l' && elem[3] == 'l');
}

static UA_SByte jsoneq(const char *json, jsmntok_t *tok, const char *searchKey) {
    /* TODO: necessary?
       if(json == NULL
            || tok == NULL 
            || searchKey == NULL) {
        return -1;
    } */
    
    if(tok->type == JSMN_STRING) {
         if(strlen(searchKey) == (size_t)(tok->end - tok->start) ) {
             if(strncmp(json + tok->start,
                        (const char*)searchKey, (size_t)(tok->end - tok->start)) == 0) {
                 return 0;
             }   
         }
    }
    return -1;
}

DECODE_JSON(Boolean) {
    CHECK_PRIMITIVE;
    CHECK_TOKEN_BOUNDS;
    size_t tokenSize;
    char* tokenData;
    GET_TOKEN(tokenData, tokenSize);

    if(tokenSize == 4 &&
       tokenData[0] == 't' && tokenData[1] == 'r' &&
       tokenData[2] == 'u' && tokenData[3] == 'e') {
        *dst = true;
    } else if(tokenSize == 5 &&
              tokenData[0] == 'f' && tokenData[1] == 'a' &&
              tokenData[2] == 'l' && tokenData[3] == 's' &&
              tokenData[4] == 'e') {
        *dst = false;
    } else {
        return UA_STATUSCODE_BADDECODINGERROR;
    }
    
    if(moveToken)
        parseCtx->index++;
    return UA_STATUSCODE_GOOD;
}

#ifdef UA_ENABLE_CUSTOM_LIBC
static UA_StatusCode
parseUnsignedInteger(char* inputBuffer, size_t sizeOfBuffer,
                     UA_UInt64 *destinationOfNumber) {
    UA_UInt64 d = 0;
    atoiUnsigned(inputBuffer, sizeOfBuffer, &d);
    if(!destinationOfNumber)
        return UA_STATUSCODE_BADDECODINGERROR;
    *destinationOfNumber = d;
    return UA_STATUSCODE_GOOD;
}

static UA_StatusCode
parseSignedInteger(char* inputBuffer, size_t sizeOfBuffer,
                   UA_Int64 *destinationOfNumber) {
    UA_Int64 d = 0;
    atoiSigned(inputBuffer, sizeOfBuffer, &d);
    if(!destinationOfNumber)
        return UA_STATUSCODE_BADDECODINGERROR;
    *destinationOfNumber = d;
    return UA_STATUSCODE_GOOD;
}
#else
/* Safe strtol variant of unsigned string conversion.
 * Returns UA_STATUSCODE_BADDECODINGERROR in case of overflows.
 * Buffer limit is 20 digits. */
static UA_StatusCode
parseUnsignedInteger(char* inputBuffer, size_t sizeOfBuffer,
                     UA_UInt64 *destinationOfNumber) {
    /* Check size to avoid huge malicious stack allocation.
     * No UInt64 can have more digits than 20. */
    if(sizeOfBuffer > 20) {
        return UA_STATUSCODE_BADDECODINGERROR;
    }

    /* convert to null terminated string  */
    UA_STACKARRAY(char, string, sizeOfBuffer+1);
    memcpy(string, inputBuffer, sizeOfBuffer);
    string[sizeOfBuffer] = 0;

    /* Conversion */
    char *endptr, *str;
    str = string;
    errno = 0;    /* To distinguish success/failure after call */
    UA_UInt64 val = strtoull(str, &endptr, 10);

    /* Check for various possible errors */
    if((errno == ERANGE && (val == LLONG_MAX || val == 0))
          || (errno != 0 )) {
        return UA_STATUSCODE_BADDECODINGERROR;
    }

    /* Check if no digits were found */
    if(endptr == str)
        return UA_STATUSCODE_BADDECODINGERROR;

    /* copy to destination */
    *destinationOfNumber = val;
    return UA_STATUSCODE_GOOD;
}

/* Safe strtol variant of unsigned string conversion.
 * Returns UA_STATUSCODE_BADDECODINGERROR in case of overflows.
 * Buffer limit is 20 digits. */
static UA_StatusCode
parseSignedInteger(char* inputBuffer, size_t sizeOfBuffer,
                   UA_Int64 *destinationOfNumber) {
    /* Check size to avoid huge malicious stack allocation.
     * No UInt64 can have more digits than 20. */
    if(sizeOfBuffer > 20)
        return UA_STATUSCODE_BADDECODINGERROR;

    /* convert to null terminated string  */
    UA_STACKARRAY(char, string, sizeOfBuffer + 1);
    memcpy(string, inputBuffer, sizeOfBuffer);
    string[sizeOfBuffer] = 0;

    /* Conversion */
    char *endptr, *str;
    str = string;
    errno = 0;    /* To distinguish success/failure after call */
    UA_Int64 val = strtoll(str, &endptr, 10);

    /* Check for various possible errors */
    if((errno == ERANGE && (val == LONG_MAX || val == LONG_MIN))
          || (errno != 0 )) {
        return UA_STATUSCODE_BADDECODINGERROR;
    }

    /* Check if no digits were found */
    if(endptr == str)
        return UA_STATUSCODE_BADDECODINGERROR;

    /* copy to destination */
    *destinationOfNumber = val;
    return UA_STATUSCODE_GOOD;
}
#endif

DECODE_JSON(Byte) {
    CHECK_TOKEN_BOUNDS;
    CHECK_PRIMITIVE;
    size_t tokenSize;
    char* tokenData;
    GET_TOKEN(tokenData, tokenSize);

    UA_UInt64 out = 0;
    UA_StatusCode s = parseUnsignedInteger(tokenData, tokenSize, &out);
    *dst = (UA_Byte)out;

    if(moveToken)
        parseCtx->index++;
    return s;
}

DECODE_JSON(UInt16) {
    CHECK_TOKEN_BOUNDS;
    CHECK_PRIMITIVE;
    size_t tokenSize;
    char* tokenData;
    GET_TOKEN(tokenData, tokenSize);

    UA_UInt64 out = 0;
    UA_StatusCode s = parseUnsignedInteger(tokenData, tokenSize, &out);
    *dst = (UA_UInt16)out;

    if(moveToken)
        parseCtx->index++;
    return s;
}

DECODE_JSON(UInt32) {
    CHECK_TOKEN_BOUNDS;
    CHECK_PRIMITIVE;
    size_t tokenSize;
    char* tokenData;
    GET_TOKEN(tokenData, tokenSize);

    UA_UInt64 out = 0;
    UA_StatusCode s = parseUnsignedInteger(tokenData, tokenSize, &out);
    *dst = (UA_UInt32)out;

    if(moveToken)
        parseCtx->index++;
    return s;
}

DECODE_JSON(UInt64) {
    CHECK_TOKEN_BOUNDS;
    CHECK_STRING;
    size_t tokenSize;
    char* tokenData;
    GET_TOKEN(tokenData, tokenSize);

    UA_UInt64 out = 0;
    UA_StatusCode s = parseUnsignedInteger(tokenData, tokenSize, &out);
    *dst = (UA_UInt64)out;

    if(moveToken)
        parseCtx->index++;
    return s;
}

DECODE_JSON(SByte) {
    CHECK_TOKEN_BOUNDS;
    CHECK_PRIMITIVE;
    size_t tokenSize;
    char* tokenData;
    GET_TOKEN(tokenData, tokenSize);

    UA_Int64 out = 0;
    UA_StatusCode s = parseSignedInteger(tokenData, tokenSize, &out);
    *dst = (UA_SByte)out;

    if(moveToken)
        parseCtx->index++;
    return s;
}

DECODE_JSON(Int16) {
    CHECK_TOKEN_BOUNDS;
    CHECK_PRIMITIVE;
    size_t tokenSize;
    char* tokenData;
    GET_TOKEN(tokenData, tokenSize);

    UA_Int64 out = 0;
    UA_StatusCode s = parseSignedInteger(tokenData, tokenSize, &out);
    *dst = (UA_Int16)out;

    if(moveToken)
        parseCtx->index++;
    return s;
}

DECODE_JSON(Int32) {
    CHECK_TOKEN_BOUNDS;
    CHECK_PRIMITIVE;
    size_t tokenSize;
    char* tokenData;
    GET_TOKEN(tokenData, tokenSize);

    UA_Int64 out = 0;
    UA_StatusCode s = parseSignedInteger(tokenData, tokenSize, &out);
    *dst = (UA_Int32)out;

    if(moveToken)
        parseCtx->index++;
    return s;
}

DECODE_JSON(Int64) {
    CHECK_TOKEN_BOUNDS;
    CHECK_STRING;
    size_t tokenSize;
    char* tokenData;
    GET_TOKEN(tokenData, tokenSize);

    UA_Int64 out = 0;
    UA_StatusCode s = parseSignedInteger(tokenData, tokenSize, &out);
    *dst = (UA_Int64)out;

    if(moveToken)
        parseCtx->index++;
    return s;
}

static UA_UInt32 hex2int(char ch) {
    if(ch >= '0' && ch <= '9')
        return (UA_UInt32)(ch - '0');
    if(ch >= 'A' && ch <= 'F')
        return (UA_UInt32)(ch - 'A' + 10);
    if(ch >= 'a' && ch <= 'f')
        return (UA_UInt32)(ch - 'a' + 10);
    return 0;
}

/* Float
* Either a JSMN_STRING or JSMN_PRIMITIVE
*/
DECODE_JSON(Float) {
    CHECK_TOKEN_BOUNDS;
    size_t tokenSize;
    char* tokenData;
    GET_TOKEN(tokenData, tokenSize);
    
    /* https://www.exploringbinary.com/maximum-number-of-decimal-digits-in-binary-floating-point-numbers/
     * Maximum digit counts for select IEEE floating-point formats: 149
     * Sanity check. */
    if(tokenSize > 150)
        return UA_STATUSCODE_BADDECODINGERROR;

    jsmntype_t tokenType = getJsmnType(parseCtx);
    if(tokenType == JSMN_STRING) {
        /*It could be a String with Nan, Infinity*/
        if(tokenSize == 8 && memcmp(tokenData, "Infinity", 8) == 0) {
            *dst = (UA_Float)INFINITY;
            return UA_STATUSCODE_GOOD;
        }
        
        if(tokenSize == 9 && memcmp(tokenData, "-Infinity", 9) == 0) {
            /* workaround an MSVC 2013 issue */
            *dst = (UA_Float)-INFINITY;
            return UA_STATUSCODE_GOOD;
        }
        
        if(tokenSize == 3 && memcmp(tokenData, "NaN", 3) == 0) {
            *dst = (UA_Float)NAN;
            return UA_STATUSCODE_GOOD;
        }
        
        if(tokenSize == 4 && memcmp(tokenData, "-NaN", 4) == 0) {
            *dst = (UA_Float)NAN;
            return UA_STATUSCODE_GOOD;
        }
        return UA_STATUSCODE_BADDECODINGERROR;
    }
    
    if(tokenType != JSMN_PRIMITIVE)
        return UA_STATUSCODE_BADDECODINGERROR;

    /* Null-Terminate for sscanf. */
    UA_STACKARRAY(char, string, tokenSize+1);
    memcpy(string, tokenData, tokenSize);
    string[tokenSize] = 0;
    
    UA_Float d = 0;
#ifdef UA_ENABLE_CUSTOM_LIBC
    d = (UA_Float)__floatscan(string, 1, 0);
#else
    char c = 0;
    /* On success, the function returns the number of variables filled.
     * In the case of an input failure before any data could be successfully read, EOF is returned. */
    int ret = sscanf(string, "%f%c", &d, &c);

    /* Exactly one var must be filled. %c acts as a guard for wrong input which is accepted by sscanf.
    E.g. 1.23.45 is not accepted. */
    if(ret == EOF || (ret != 1))
        return UA_STATUSCODE_BADDECODINGERROR;
#endif
    
    *dst = d;

    parseCtx->index++;
    return UA_STATUSCODE_GOOD;
}

/* Either a JSMN_STRING or JSMN_PRIMITIVE */
DECODE_JSON(Double) {
    CHECK_TOKEN_BOUNDS;
    size_t tokenSize;
    char* tokenData;
    GET_TOKEN(tokenData, tokenSize);
    
    /* https://www.exploringbinary.com/maximum-number-of-decimal-digits-in-binary-floating-point-numbers/
     * Maximum digit counts for select IEEE floating-point formats: 1074
     * Sanity check.
     */
    if(tokenSize > 1075)
        return UA_STATUSCODE_BADDECODINGERROR;

    jsmntype_t tokenType = getJsmnType(parseCtx);
    if(tokenType == JSMN_STRING) {
        /*It could be a String with Nan, Infinity*/
        if(tokenSize == 8 && memcmp(tokenData, "Infinity", 8) == 0) {
            *dst = INFINITY;
            return UA_STATUSCODE_GOOD;
        }
        
        if(tokenSize == 9 && memcmp(tokenData, "-Infinity", 9) == 0) {
            /* workaround an MSVC 2013 issue */
            *dst = -INFINITY;
            return UA_STATUSCODE_GOOD;
        }
        
        if(tokenSize == 3 && memcmp(tokenData, "NaN", 3) == 0) {
            *dst = NAN;
            return UA_STATUSCODE_GOOD;
        }
        
        if(tokenSize == 4 && memcmp(tokenData, "-NaN", 4) == 0) {
            *dst = NAN;
            return UA_STATUSCODE_GOOD;
        }
        return UA_STATUSCODE_BADDECODINGERROR;
    }
    
    if(tokenType != JSMN_PRIMITIVE)
        return UA_STATUSCODE_BADDECODINGERROR;

    /* Null-Terminate for sscanf. Should this better be handled on heap? Max
     * 1075 input chars allowed. Not using heap. */
    UA_STACKARRAY(char, string, tokenSize+1);
    memcpy(string, tokenData, tokenSize);
    string[tokenSize] = 0;
    
    UA_Double d = 0;
#ifdef UA_ENABLE_CUSTOM_LIBC
    d = (UA_Double)__floatscan(string, 2, 0);
#else
    char c = 0;
    /* On success, the function returns the number of variables filled.
     * In the case of an input failure before any data could be successfully read, EOF is returned. */
    int ret = sscanf(string, "%lf%c", &d, &c);

    /* Exactly one var must be filled. %c acts as a guard for wrong input which is accepted by sscanf.
    E.g. 1.23.45 is not accepted. */
    if(ret == EOF || (ret != 1))
        return UA_STATUSCODE_BADDECODINGERROR;
#endif
    
    *dst = d;

    parseCtx->index++;
    return UA_STATUSCODE_GOOD;
}

/*
  Expects 36 chars in format    00000003-0009-000A-0807-060504030201
                                | data1| |d2| |d3| |d4| |  data4   |
*/
static UA_Guid UA_Guid_fromChars(const char* chars) {
    UA_Guid dst;
    UA_Guid_init(&dst);
    for(size_t i = 0; i < 8; i++)
        dst.data1 |= (UA_UInt32)(hex2int(chars[i]) << (28 - (i*4)));
    for(size_t i = 0; i < 4; i++) {
        dst.data2 |= (UA_UInt16)(hex2int(chars[9+i]) << (12 - (i*4)));
        dst.data3 |= (UA_UInt16)(hex2int(chars[14+i]) << (12 - (i*4)));
    }
    dst.data4[0] |= (UA_Byte)(hex2int(chars[19]) << 4u);
    dst.data4[0] |= (UA_Byte)(hex2int(chars[20]) << 0u);
    dst.data4[1] |= (UA_Byte)(hex2int(chars[21]) << 4u);
    dst.data4[1] |= (UA_Byte)(hex2int(chars[22]) << 0u);
    for(size_t i = 0; i < 6; i++) {
        dst.data4[2+i] |= (UA_Byte)(hex2int(chars[24 + i*2]) << 4u);
        dst.data4[2+i] |= (UA_Byte)(hex2int(chars[25 + i*2]) << 0u);
    }
    return dst;
}

DECODE_JSON(Guid) {
    CHECK_STRING;
    CHECK_TOKEN_BOUNDS;
    size_t tokenSize;
    char* tokenData;
    GET_TOKEN(tokenData, tokenSize);

    if(tokenSize != 36)
        return UA_STATUSCODE_BADDECODINGERROR;

    /* check if incorrect chars are present */
    for(size_t i = 0; i < tokenSize; i++) {
        if(!(tokenData[i] == '-'
                || (tokenData[i] >= '0' && tokenData[i] <= '9')
                || (tokenData[i] >= 'A' && tokenData[i] <= 'F')
                || (tokenData[i] >= 'a' && tokenData[i] <= 'f'))) {
            return UA_STATUSCODE_BADDECODINGERROR;
        }
    }

    *dst = UA_Guid_fromChars(tokenData);

    if(moveToken)
        parseCtx->index++;
    return UA_STATUSCODE_GOOD;
}

DECODE_JSON(String) {
    ALLOW_NULL;
    CHECK_STRING;
    CHECK_TOKEN_BOUNDS;
    size_t tokenSize;
    char* tokenData;
    GET_TOKEN(tokenData, tokenSize);

    /* Empty string? */
    if(tokenSize == 0) {
        dst->data = (UA_Byte*)UA_EMPTY_ARRAY_SENTINEL;
        dst->length = 0;
        if(moveToken)
            parseCtx->index++;
        return UA_STATUSCODE_GOOD;
    }
    
    /* The actual value is at most of the same length as the source string:
     * - Shortcut escapes (e.g. "\t") (length 2) are converted to 1 byte
     * - A single \uXXXX escape (length 6) is converted to at most 3 bytes
     * - Two \uXXXX escapes (length 12) forming an UTF-16 surrogate pair are
     *   converted to 4 bytes */
    char *outputBuffer = (char*)UA_malloc(tokenSize);
    if(!outputBuffer)
        return UA_STATUSCODE_BADOUTOFMEMORY;
    
    const char *p = (char*)tokenData;
    const char *end = (char*)&tokenData[tokenSize];
    char *pos = outputBuffer;
    while(p < end) {
        /* No escaping */
        if(*p != '\\') {
            *(pos++) = *(p++);
            continue;
        }

        /* Escape character */
        p++;
        if(p == end)
            goto cleanup;
        
        if(*p != 'u') {
            switch(*p) {
            case '"': case '\\': case '/': *pos = *p; break;
            case 'b': *pos = '\b'; break;
            case 'f': *pos = '\f'; break;
            case 'n': *pos = '\n'; break;
            case 'r': *pos = '\r'; break;
            case 't': *pos = '\t'; break;
            default: goto cleanup;
            }
            pos++;
            p++;
            continue;
        }
            
        /* Unicode */
        if(p + 4 >= end)
            goto cleanup;
        int32_t value_signed = decode_unicode_escape(p);
        if(value_signed < 0)
            goto cleanup;
        uint32_t value = (uint32_t)value_signed;
        p += 5;

        if(0xD800 <= value && value <= 0xDBFF) {
            /* Surrogate pair */
            if(p + 5 >= end)
                goto cleanup;
            if(*p != '\\' || *(p + 1) != 'u')
                goto cleanup;
            int32_t value2 = decode_unicode_escape(p + 1);
            if(value2 < 0xDC00 || value2 > 0xDFFF)
                goto cleanup;
            value = ((value - 0xD800u) << 10u) + (uint32_t)((value2 - 0xDC00) + 0x10000);
            p += 6;
        } else if(0xDC00 <= value && value <= 0xDFFF) {
            /* Invalid Unicode '\\u%04X' */
            goto cleanup;
        }

        size_t length;
        if(utf8_encode((int32_t)value, pos, &length))
            goto cleanup;

        pos += length;
    }

    dst->length = (size_t)(pos - outputBuffer);
    if(dst->length > 0) {
        dst->data = (UA_Byte*)outputBuffer;
    } else {
        dst->data = (UA_Byte*)UA_EMPTY_ARRAY_SENTINEL;
        UA_free(outputBuffer);
    }

    if(moveToken)
        parseCtx->index++;
    return UA_STATUSCODE_GOOD;
    
cleanup:
    UA_free(outputBuffer);  
    return UA_STATUSCODE_BADDECODINGERROR;
}

DECODE_JSON(ByteString) {
    ALLOW_NULL;
    CHECK_STRING;
    CHECK_TOKEN_BOUNDS;
    size_t tokenSize;
    char* tokenData;
    GET_TOKEN(tokenData, tokenSize);

    /* Empty bytestring? */
    if(tokenSize == 0) {
        dst->data = (UA_Byte*)UA_EMPTY_ARRAY_SENTINEL;
        dst->length = 0;
        return UA_STATUSCODE_GOOD;
    }

    size_t flen = 0;
    unsigned char* unB64 = UA_unbase64((unsigned char*)tokenData, tokenSize, &flen);
    if(unB64 == 0)
        return UA_STATUSCODE_BADDECODINGERROR;

    dst->data = (u8*)unB64;
    dst->length = flen;
    
    if(moveToken)
        parseCtx->index++;
    return UA_STATUSCODE_GOOD;
}

DECODE_JSON(LocalizedText) {
    ALLOW_NULL;
    CHECK_OBJECT;

    DecodeEntry entries[2] = {
        {UA_JSONKEY_LOCALE, &dst->locale, (decodeJsonSignature) String_decodeJson, false, NULL},
        {UA_JSONKEY_TEXT, &dst->text, (decodeJsonSignature) String_decodeJson, false, NULL}
    };

    return decodeFields(ctx, parseCtx, entries, 2, type);
}

DECODE_JSON(QualifiedName) {
    ALLOW_NULL;
    CHECK_OBJECT;

    DecodeEntry entries[2] = {
        {UA_JSONKEY_NAME, &dst->name, (decodeJsonSignature) String_decodeJson, false, NULL},
        {UA_JSONKEY_URI, &dst->namespaceIndex, (decodeJsonSignature) UInt16_decodeJson, false, NULL}
    };

    return decodeFields(ctx, parseCtx, entries, 2, type);
}

/* Function for searching ahead of the current token. Used for retrieving the
 * OPC UA type of a token */
static status
searchObjectForKeyRec(const char *searchKey, CtxJson *ctx, 
                      ParseCtx *parseCtx, size_t *resultIndex, UA_UInt16 depth) {
    UA_StatusCode ret = UA_STATUSCODE_BADNOTFOUND;
    
    CHECK_TOKEN_BOUNDS;
    
    if(parseCtx->tokenArray[parseCtx->index].type == JSMN_OBJECT) {
        size_t objectCount = (size_t)parseCtx->tokenArray[parseCtx->index].size;
        parseCtx->index++; /*Object to first Key*/
        
        for(size_t i = 0; i < objectCount; i++) {
            CHECK_TOKEN_BOUNDS;
            if(depth == 0) { /* we search only on first layer */
                if(jsoneq((char*)ctx->pos, &parseCtx->tokenArray[parseCtx->index], searchKey) == 0) {
                    /*found*/
                    parseCtx->index++; /*We give back a pointer to the value of the searched key!*/
                    if (parseCtx->index >= parseCtx->tokenCount)
                        /* We got invalid json. See https://bugs.chromium.org/p/oss-fuzz/issues/detail?id=14620 */
                        return UA_STATUSCODE_BADOUTOFRANGE;
                    *resultIndex = parseCtx->index;
                    return UA_STATUSCODE_GOOD;
                }
            }
               
            parseCtx->index++; /* value */
            CHECK_TOKEN_BOUNDS;
            
            if(parseCtx->tokenArray[parseCtx->index].type == JSMN_OBJECT) {
               ret = searchObjectForKeyRec(searchKey, ctx, parseCtx, resultIndex,
                                           (UA_UInt16)(depth + 1));
            } else if(parseCtx->tokenArray[parseCtx->index].type == JSMN_ARRAY) {
               ret = searchObjectForKeyRec(searchKey, ctx, parseCtx, resultIndex,
                                           (UA_UInt16)(depth + 1));
            } else {
                /* Only Primitive or string */
                parseCtx->index++;
            }
        }
    } else if(parseCtx->tokenArray[parseCtx->index].type == JSMN_ARRAY) {
        size_t arraySize = (size_t)parseCtx->tokenArray[parseCtx->index].size;
        parseCtx->index++; /*Object to first element*/
        
        for(size_t i = 0; i < arraySize; i++) {
            CHECK_TOKEN_BOUNDS;
            if(parseCtx->tokenArray[parseCtx->index].type == JSMN_OBJECT) {
               ret = searchObjectForKeyRec(searchKey, ctx, parseCtx, resultIndex,
                                           (UA_UInt16)(depth + 1));
            } else if(parseCtx->tokenArray[parseCtx->index].type == JSMN_ARRAY) {
               ret = searchObjectForKeyRec(searchKey, ctx, parseCtx, resultIndex,
                                           (UA_UInt16)(depth + 1));
            } else {
                /* Only Primitive or string */
                parseCtx->index++;
            }
        }
    }
    return ret;
}

UA_FUNC_ATTR_WARN_UNUSED_RESULT status
lookAheadForKey(const char* search, CtxJson *ctx,
                ParseCtx *parseCtx, size_t *resultIndex) {
    UA_UInt16 oldIndex = parseCtx->index; /* Save index for later restore */
    
    UA_UInt16 depth = 0;
    UA_StatusCode ret  = searchObjectForKeyRec(search, ctx, parseCtx, resultIndex, depth);

    parseCtx->index = oldIndex; /* Restore index */
    return ret;
}

/* Function used to jump over an object which cannot be parsed */
static UA_StatusCode
jumpOverRec(CtxJson *ctx, ParseCtx *parseCtx) {
    if(ctx->depth >= UA_JSON_ENCODING_MAX_RECURSION - 1)
        return UA_STATUSCODE_BADENCODINGERROR;

    CHECK_TOKEN_BOUNDS;
    size_t count = (size_t)(parseCtx->tokenArray[parseCtx->index].size);
    if(parseCtx->tokenArray[parseCtx->index].type == JSMN_OBJECT)
        count = count * 2; /* The size is for both keys and values */
        
    ctx->depth++;
    UA_StatusCode res = UA_STATUSCODE_GOOD;
    for(size_t i = 0; i < count; i++) {
        parseCtx->index++;
        CHECK_TOKEN_BOUNDS;
        if(parseCtx->tokenArray[parseCtx->index].type == JSMN_OBJECT ||
           parseCtx->tokenArray[parseCtx->index].type == JSMN_ARRAY) {
            res |= jumpOverRec(ctx, parseCtx);
        }
    }
    ctx->depth--;

    return res;
}

/* returns the index */
static UA_StatusCode
jumpOverObject(CtxJson *ctx, ParseCtx *parseCtx, size_t *resultIndex) {
    UA_UInt16 oldIndex = parseCtx->index; /* Save index for later restore */
    ctx->depth++;
    UA_StatusCode res = jumpOverRec(ctx, parseCtx);
    ctx->depth--;
    *resultIndex = parseCtx->index;
    parseCtx->index = oldIndex; /* Restore index */
    return res;
}

static status
prepareDecodeNodeIdJson(UA_NodeId *dst, CtxJson *ctx, ParseCtx *parseCtx, 
                        u8 *fieldCount, DecodeEntry *entries) {
    /* possible keys: Id, IdType*/
    /* Id must always be present */
    entries[*fieldCount].fieldName = UA_JSONKEY_ID;
    entries[*fieldCount].found = false;
    entries[*fieldCount].type = NULL;
    
    /* IdType */
    UA_Boolean hasIdType = false;
    size_t searchResult = 0; 
    status ret = lookAheadForKey(UA_JSONKEY_IDTYPE, ctx, parseCtx, &searchResult);
    if(ret == UA_STATUSCODE_GOOD) { /*found*/
         hasIdType = true;
    }
    
    if(hasIdType) {
        size_t size = (size_t)(parseCtx->tokenArray[searchResult].end -
                               parseCtx->tokenArray[searchResult].start);
        if(size < 1) {
            return UA_STATUSCODE_BADDECODINGERROR;
        }

        char *idType = (char*)(ctx->pos + parseCtx->tokenArray[searchResult].start);
      
        if(idType[0] == '2') {
            dst->identifierType = UA_NODEIDTYPE_GUID;
            entries[*fieldCount].fieldPointer = &dst->identifier.guid;
            entries[*fieldCount].function = (decodeJsonSignature) Guid_decodeJson;
        } else if(idType[0] == '1') {
            dst->identifierType = UA_NODEIDTYPE_STRING;
            entries[*fieldCount].fieldPointer = &dst->identifier.string;
            entries[*fieldCount].function = (decodeJsonSignature) String_decodeJson;
        } else if(idType[0] == '3') {
            dst->identifierType = UA_NODEIDTYPE_BYTESTRING;
            entries[*fieldCount].fieldPointer = &dst->identifier.byteString;
            entries[*fieldCount].function = (decodeJsonSignature) ByteString_decodeJson;
        } else {
            return UA_STATUSCODE_BADDECODINGERROR;
        }
        
        /* Id always present */
        (*fieldCount)++;
        
        entries[*fieldCount].fieldName = UA_JSONKEY_IDTYPE;
        entries[*fieldCount].fieldPointer = NULL;
        entries[*fieldCount].function = NULL;
        entries[*fieldCount].found = false;
        entries[*fieldCount].type = NULL;
        
        /* IdType */
        (*fieldCount)++;
    } else {
        dst->identifierType = UA_NODEIDTYPE_NUMERIC;
        entries[*fieldCount].fieldPointer = &dst->identifier.numeric;
        entries[*fieldCount].function = (decodeJsonSignature) UInt32_decodeJson;
        entries[*fieldCount].type = NULL;
        (*fieldCount)++;
    }
    
    return UA_STATUSCODE_GOOD;
}

DECODE_JSON(NodeId) {
    ALLOW_NULL;
    CHECK_OBJECT;

    /* NameSpace */
    UA_Boolean hasNamespace = false;
    size_t searchResultNamespace = 0;
    status ret = lookAheadForKey(UA_JSONKEY_NAMESPACE, ctx, parseCtx, &searchResultNamespace);
    if(ret != UA_STATUSCODE_GOOD) {
        dst->namespaceIndex = 0;
    } else {
        hasNamespace = true;
    }
    
    /* Keep track over number of keys present, incremented if key found */
    u8 fieldCount = 0;
    DecodeEntry entries[3];
    ret = prepareDecodeNodeIdJson(dst, ctx, parseCtx, &fieldCount, entries);
    if(ret != UA_STATUSCODE_GOOD)
        return ret;

    if(hasNamespace) {
        entries[fieldCount].fieldName = UA_JSONKEY_NAMESPACE;
        entries[fieldCount].fieldPointer = &dst->namespaceIndex;
        entries[fieldCount].function = (decodeJsonSignature) UInt16_decodeJson;
        entries[fieldCount].found = false;
        entries[fieldCount].type = NULL;
        fieldCount++;
    } else {
        dst->namespaceIndex = 0;
    }
    ret = decodeFields(ctx, parseCtx, entries, fieldCount, type);
    return ret;
}

DECODE_JSON(ExpandedNodeId) {
    ALLOW_NULL;
    CHECK_OBJECT;

    /* Keep track over number of keys present, incremented if key found */
    u8 fieldCount = 0;
    
    /* ServerUri */
    UA_Boolean hasServerUri = false;
    size_t searchResultServerUri = 0;
    status ret = lookAheadForKey(UA_JSONKEY_SERVERURI, ctx, parseCtx, &searchResultServerUri);
    if(ret != UA_STATUSCODE_GOOD) {
        dst->serverIndex = 0; 
    } else {
        hasServerUri = true;
    }
    
    /* NameSpace */
    UA_Boolean hasNamespace = false;
    UA_Boolean isNamespaceString = false;
    size_t searchResultNamespace = 0;
    ret = lookAheadForKey(UA_JSONKEY_NAMESPACE, ctx, parseCtx, &searchResultNamespace);
    if(ret != UA_STATUSCODE_GOOD) {
        dst->namespaceUri = UA_STRING_NULL;
    } else {
        hasNamespace = true;
        jsmntok_t nsToken = parseCtx->tokenArray[searchResultNamespace];
        if(nsToken.type == JSMN_STRING)
            isNamespaceString = true;
    }

    DecodeEntry entries[4];
    ret = prepareDecodeNodeIdJson(&dst->nodeId, ctx, parseCtx, &fieldCount, entries);
    if(ret != UA_STATUSCODE_GOOD)
        return ret;

    if(hasNamespace) {
        entries[fieldCount].fieldName = UA_JSONKEY_NAMESPACE;
        if(isNamespaceString) {
            entries[fieldCount].fieldPointer = &dst->namespaceUri;
            entries[fieldCount].function = (decodeJsonSignature) String_decodeJson;
        } else {
            entries[fieldCount].fieldPointer = &dst->nodeId.namespaceIndex;
            entries[fieldCount].function = (decodeJsonSignature) UInt16_decodeJson;
        }
        entries[fieldCount].found = false;
        entries[fieldCount].type = NULL;
        fieldCount++; 
    }
    
    if(hasServerUri) {
        entries[fieldCount].fieldName = UA_JSONKEY_SERVERURI;
        entries[fieldCount].fieldPointer = &dst->serverIndex;
        entries[fieldCount].function = (decodeJsonSignature) UInt32_decodeJson;
        entries[fieldCount].found = false;
        entries[fieldCount].type = NULL;
        fieldCount++;  
    } else {
        dst->serverIndex = 0;
    }
    
    return decodeFields(ctx, parseCtx, entries, fieldCount, type);
}

DECODE_JSON(DateTime) {
    CHECK_STRING;
    CHECK_TOKEN_BOUNDS;
    size_t tokenSize;
    char* tokenData;
    GET_TOKEN(tokenData, tokenSize);
    
    /* TODO: proper ISO 8601:2004 parsing, musl strptime!*/
    /* DateTime  ISO 8601:2004 without milli is 20 Characters, with millis 24 */
    if(tokenSize != 20 && tokenSize != 24) {
        return UA_STATUSCODE_BADDECODINGERROR;
    }
    
    /* sanity check */
    if(tokenData[4] != '-' || tokenData[7] != '-' || tokenData[10] != 'T' ||
       tokenData[13] != ':' || tokenData[16] != ':' ||
       !(tokenData[19] == 'Z' || tokenData[19] == '.')) {
        return UA_STATUSCODE_BADDECODINGERROR;
    }
    
    struct mytm dts;
    memset(&dts, 0, sizeof(dts));
    
    UA_UInt64 year = 0;
    atoiUnsigned(&tokenData[0], 4, &year);
    dts.tm_year = (UA_UInt16)year - 1900;
    UA_UInt64 month = 0;
    atoiUnsigned(&tokenData[5], 2, &month);
    dts.tm_mon = (UA_UInt16)month - 1;
    UA_UInt64 day = 0;
    atoiUnsigned(&tokenData[8], 2, &day);
    dts.tm_mday = (UA_UInt16)day;
    UA_UInt64 hour = 0;
    atoiUnsigned(&tokenData[11], 2, &hour);
    dts.tm_hour = (UA_UInt16)hour;
    UA_UInt64 min = 0;
    atoiUnsigned(&tokenData[14], 2, &min);
    dts.tm_min = (UA_UInt16)min;
    UA_UInt64 sec = 0;
    atoiUnsigned(&tokenData[17], 2, &sec);
    dts.tm_sec = (UA_UInt16)sec;
    
    UA_UInt64 msec = 0;
    if(tokenSize == 24) {
        atoiUnsigned(&tokenData[20], 3, &msec);
    }
    
    long long sinceunix = __tm_to_secs(&dts);
    UA_DateTime dt = (UA_DateTime)((UA_UInt64)(sinceunix*UA_DATETIME_SEC +
                                               UA_DATETIME_UNIX_EPOCH) +
                                   (UA_UInt64)(UA_DATETIME_MSEC * msec)); 
    *dst = dt;
  
    if(moveToken)
        parseCtx->index++;
    return UA_STATUSCODE_GOOD;
}

DECODE_JSON(StatusCode) {
    status ret = DECODE_DIRECT_JSON(dst, UInt32);
    if(ret != UA_STATUSCODE_GOOD)
        return ret;

    if(moveToken)
        parseCtx->index++;
    return UA_STATUSCODE_GOOD;
}

static status
VariantDimension_decodeJson(void * dst, const UA_DataType *type, 
                            CtxJson *ctx, ParseCtx *parseCtx, UA_Boolean moveToken) {
    (void) type;
    const UA_DataType *dimType = &UA_TYPES[UA_TYPES_UINT32];
    return Array_decodeJson_internal((void**)dst, dimType, ctx, parseCtx, moveToken);
}

DECODE_JSON(Variant) {
    ALLOW_NULL;
    CHECK_OBJECT;

    /* First search for the variant type in the json object. */
    size_t searchResultType = 0;
    status ret = lookAheadForKey(UA_JSONKEY_TYPE, ctx, parseCtx, &searchResultType);
    if(ret != UA_STATUSCODE_GOOD) {
        skipObject(parseCtx);
        return UA_STATUSCODE_GOOD;
    }

    size_t size = ((size_t)parseCtx->tokenArray[searchResultType].end -
                   (size_t)parseCtx->tokenArray[searchResultType].start);

    /* check if size is zero or the type is not a number */
    if(size < 1 || parseCtx->tokenArray[searchResultType].type != JSMN_PRIMITIVE)
        return UA_STATUSCODE_BADDECODINGERROR;
    
    /* Parse the type */
    UA_UInt64 idTypeDecoded = 0;
    char *idTypeEncoded = (char*)(ctx->pos + parseCtx->tokenArray[searchResultType].start);
    status typeDecodeStatus = atoiUnsigned(idTypeEncoded, size, &idTypeDecoded);
    if(typeDecodeStatus != UA_STATUSCODE_GOOD)
        return typeDecodeStatus;

    /* A NULL Variant */
    if(idTypeDecoded == 0) {
        skipObject(parseCtx);
        return UA_STATUSCODE_GOOD;
    }

    /* Set the type */
    UA_NodeId typeNodeId = UA_NODEID_NUMERIC(0, (UA_UInt32)idTypeDecoded);
    dst->type = UA_findDataType(&typeNodeId);
    if(!dst->type)
        return UA_STATUSCODE_BADDECODINGERROR;
    
    /* Search for body */
    size_t searchResultBody = 0;
    ret = lookAheadForKey(UA_JSONKEY_BODY, ctx, parseCtx, &searchResultBody);
    if(ret != UA_STATUSCODE_GOOD) {
        /*TODO: no body? set value NULL?*/
        return UA_STATUSCODE_BADDECODINGERROR;
    }

    /* value is an array? */
    UA_Boolean isArray = false;
    if(parseCtx->tokenArray[searchResultBody].type == JSMN_ARRAY) {
        isArray = true;
        dst->arrayLength = (size_t)parseCtx->tokenArray[searchResultBody].size;
    }

    /* Has the variant dimension? */
    UA_Boolean hasDimension = false;
    size_t searchResultDim = 0;
    ret = lookAheadForKey(UA_JSONKEY_DIMENSION, ctx, parseCtx, &searchResultDim);
    if(ret == UA_STATUSCODE_GOOD)
        hasDimension = (parseCtx->tokenArray[searchResultDim].size > 0);
    
    /* no array but has dimension. error? */
    if(!isArray && hasDimension)
        return UA_STATUSCODE_BADDECODINGERROR;
    
    /* Get the datatype of the content. The type must be a builtin data type.
     * All not-builtin types are wrapped in an ExtensionObject. */
    if(dst->type->typeKind > UA_TYPES_DIAGNOSTICINFO)
        return UA_STATUSCODE_BADDECODINGERROR;

    /* A variant cannot contain a variant. But it can contain an array of
     * variants */
    if(dst->type->typeKind == UA_DATATYPEKIND_VARIANT && !isArray)
        return UA_STATUSCODE_BADDECODINGERROR;
    
    /* Decode an array */
    if(isArray) {
        DecodeEntry entries[3] = {
            {UA_JSONKEY_TYPE, NULL, NULL, false, NULL},
            {UA_JSONKEY_BODY, &dst->data, (decodeJsonSignature) Array_decodeJson, false, NULL},
            {UA_JSONKEY_DIMENSION, &dst->arrayDimensions,
             (decodeJsonSignature) VariantDimension_decodeJson, false, NULL}};
        if(!hasDimension) {
            ret = decodeFields(ctx, parseCtx, entries, 2, dst->type); /*use first 2 fields*/
        } else {
            ret = decodeFields(ctx, parseCtx, entries, 3, dst->type); /*use all fields*/
        }      
        return ret;
    }

    /* Decode a value wrapped in an ExtensionObject */
    if(dst->type->typeKind == UA_DATATYPEKIND_EXTENSIONOBJECT) {
        DecodeEntry entries[2] =
            {{UA_JSONKEY_TYPE, NULL, NULL, false, NULL},
             {UA_JSONKEY_BODY, dst,
              (decodeJsonSignature)Variant_decodeJsonUnwrapExtensionObject, false, NULL}};
        return decodeFields(ctx, parseCtx, entries, 2, dst->type);
    }

    /* Allocate Memory for Body */
    dst->data = UA_new(dst->type);
    if(!dst->data)
        return UA_STATUSCODE_BADOUTOFMEMORY;
    DecodeEntry entries[2] =
        {{UA_JSONKEY_TYPE, NULL, NULL, false, NULL},
         {UA_JSONKEY_BODY, dst->data, (decodeJsonSignature) decodeJsonInternal, false, NULL}};
    return decodeFields(ctx, parseCtx, entries, 2, dst->type);
}

DECODE_JSON(DataValue) {
    ALLOW_NULL;
    CHECK_OBJECT;

    DecodeEntry entries[6] = {
       {UA_JSONKEY_VALUE, &dst->value, (decodeJsonSignature) Variant_decodeJson, false, NULL},
       {UA_JSONKEY_STATUS, &dst->status, (decodeJsonSignature) StatusCode_decodeJson, false, NULL},
       {UA_JSONKEY_SOURCETIMESTAMP, &dst->sourceTimestamp, (decodeJsonSignature) DateTime_decodeJson, false, NULL},
       {UA_JSONKEY_SOURCEPICOSECONDS, &dst->sourcePicoseconds, (decodeJsonSignature) UInt16_decodeJson, false, NULL},
       {UA_JSONKEY_SERVERTIMESTAMP, &dst->serverTimestamp, (decodeJsonSignature) DateTime_decodeJson, false, NULL},
       {UA_JSONKEY_SERVERPICOSECONDS, &dst->serverPicoseconds, (decodeJsonSignature) UInt16_decodeJson, false, NULL}};

    status ret = decodeFields(ctx, parseCtx, entries, 6, type);
    dst->hasValue = entries[0].found; dst->hasStatus = entries[1].found;
    dst->hasSourceTimestamp = entries[2].found; dst->hasSourcePicoseconds = entries[3].found;
    dst->hasServerTimestamp = entries[4].found; dst->hasServerPicoseconds = entries[5].found;
    return ret;
}

DECODE_JSON(ExtensionObject) {
    ALLOW_NULL;
    CHECK_OBJECT;

    /* Search for Encoding */
    size_t searchEncodingResult = 0;
    status ret = lookAheadForKey(UA_JSONKEY_ENCODING, ctx, parseCtx, &searchEncodingResult);
    
    /* If no encoding found it is structure encoding */
    if(ret != UA_STATUSCODE_GOOD) {
        UA_NodeId typeId;
        UA_NodeId_init(&typeId);

        size_t searchTypeIdResult = 0;
        ret = lookAheadForKey(UA_JSONKEY_TYPEID, ctx, parseCtx, &searchTypeIdResult);
        if(ret != UA_STATUSCODE_GOOD) {
            /* TYPEID not found, abort */
            return UA_STATUSCODE_BADENCODINGERROR;
        }

        /* parse the nodeid */
        /*for restore*/
        UA_UInt16 index = parseCtx->index;
        parseCtx->index = (UA_UInt16)searchTypeIdResult;
        ret = NodeId_decodeJson(&typeId, &UA_TYPES[UA_TYPES_NODEID], ctx, parseCtx, true);
        if(ret != UA_STATUSCODE_GOOD)
            return ret;
        
        /*restore*/
        parseCtx->index = index;
        const UA_DataType *typeOfBody = UA_findDataType(&typeId);
        if(!typeOfBody) {
            /*dont decode body: 1. save as bytestring, 2. jump over*/
            dst->encoding = UA_EXTENSIONOBJECT_ENCODED_BYTESTRING;
            UA_NodeId_copy(&typeId, &dst->content.encoded.typeId);
            
            /*Check if Object in Extentionobject*/
            if(getJsmnType(parseCtx) != JSMN_OBJECT) {
                UA_NodeId_clear(&typeId);
                return UA_STATUSCODE_BADDECODINGERROR;
            }
            
            /*Search for Body to save*/
            size_t searchBodyResult = 0;
            ret = lookAheadForKey(UA_JSONKEY_BODY, ctx, parseCtx, &searchBodyResult);
            if(ret != UA_STATUSCODE_GOOD) {
                /*No Body*/
                UA_NodeId_clear(&typeId);
                return UA_STATUSCODE_BADDECODINGERROR;
            }
            
            if(searchBodyResult >= (size_t)parseCtx->tokenCount) {
                /*index not in Tokenarray*/
                UA_NodeId_clear(&typeId);
                return UA_STATUSCODE_BADDECODINGERROR;
            }

            /* Get the size of the Object as a string, not the Object key count! */
            UA_Int64 sizeOfJsonString =(parseCtx->tokenArray[searchBodyResult].end -
                    parseCtx->tokenArray[searchBodyResult].start);
            
            char* bodyJsonString = (char*)(ctx->pos + parseCtx->tokenArray[searchBodyResult].start);
            
            if(sizeOfJsonString <= 0) {
                UA_NodeId_clear(&typeId);
                return UA_STATUSCODE_BADDECODINGERROR;
            }
            
            /* Save encoded as bytestring. */
            ret = UA_ByteString_allocBuffer(&dst->content.encoded.body, (size_t)sizeOfJsonString);
            if(ret != UA_STATUSCODE_GOOD) {
                UA_NodeId_clear(&typeId);
                return ret;
            }

            memcpy(dst->content.encoded.body.data, bodyJsonString, (size_t)sizeOfJsonString);
            
            size_t tokenAfteExtensionObject = 0;
<<<<<<< HEAD
            jumpOverObject(ctx, parseCtx, &tokenAfteExtensionObject);
            
            if(tokenAfteExtensionObject == 0) {
                /*next object token not found*/
                UA_NodeId_clear(&typeId);
                UA_ByteString_clear(&dst->content.encoded.body);
=======
            ret = jumpOverObject(ctx, parseCtx, &tokenAfteExtensionObject);
            if(ret != UA_STATUSCODE_GOOD) {
                UA_NodeId_deleteMembers(&typeId);
                UA_ByteString_deleteMembers(&dst->content.encoded.body);
>>>>>>> f642222c
                return UA_STATUSCODE_BADDECODINGERROR;
            }
            
            parseCtx->index = (UA_UInt16)tokenAfteExtensionObject;
            
            return UA_STATUSCODE_GOOD;
        }
        
        /*Type id not used anymore, typeOfBody has type*/
        UA_NodeId_clear(&typeId);
        
        /*Set Found Type*/
        dst->content.decoded.type = typeOfBody;
        dst->encoding = UA_EXTENSIONOBJECT_DECODED;
        
        if(searchTypeIdResult != 0) {
            dst->content.decoded.data = UA_new(typeOfBody);
            if(!dst->content.decoded.data)
                return UA_STATUSCODE_BADOUTOFMEMORY;

            UA_NodeId typeId_dummy;
            DecodeEntry entries[2] = {
                {UA_JSONKEY_TYPEID, &typeId_dummy, (decodeJsonSignature) NodeId_decodeJson, false, NULL},
                {UA_JSONKEY_BODY, dst->content.decoded.data,
                 (decodeJsonSignature) decodeJsonJumpTable[typeOfBody->typeKind], false, NULL}
            };

            return decodeFields(ctx, parseCtx, entries, 2, typeOfBody);
        } else {
           return UA_STATUSCODE_BADDECODINGERROR;
        }
    } else { /* UA_JSONKEY_ENCODING found */
        /*Parse the encoding*/
        UA_UInt64 encoding = 0;
        char *extObjEncoding = (char*)(ctx->pos + parseCtx->tokenArray[searchEncodingResult].start);
        size_t size = (size_t)(parseCtx->tokenArray[searchEncodingResult].end - parseCtx->tokenArray[searchEncodingResult].start);
        atoiUnsigned(extObjEncoding, size, &encoding);

        if(encoding == 1) {
            /* BYTESTRING in Json Body */
            dst->encoding = UA_EXTENSIONOBJECT_ENCODED_BYTESTRING;
            UA_UInt16 encodingTypeJson;
            DecodeEntry entries[3] = {
                {UA_JSONKEY_ENCODING, &encodingTypeJson, (decodeJsonSignature) UInt16_decodeJson, false, NULL},
                {UA_JSONKEY_BODY, &dst->content.encoded.body, (decodeJsonSignature) String_decodeJson, false, NULL},
                {UA_JSONKEY_TYPEID, &dst->content.encoded.typeId, (decodeJsonSignature) NodeId_decodeJson, false, NULL}
            };

            return decodeFields(ctx, parseCtx, entries, 3, type);
        } else if(encoding == 2) {
            /* XmlElement in Json Body */
            dst->encoding = UA_EXTENSIONOBJECT_ENCODED_XML;
            UA_UInt16 encodingTypeJson;
            DecodeEntry entries[3] = {
                {UA_JSONKEY_ENCODING, &encodingTypeJson, (decodeJsonSignature) UInt16_decodeJson, false, NULL},
                {UA_JSONKEY_BODY, &dst->content.encoded.body, (decodeJsonSignature) String_decodeJson, false, NULL},
                {UA_JSONKEY_TYPEID, &dst->content.encoded.typeId, (decodeJsonSignature) NodeId_decodeJson, false, NULL}
            };
            return decodeFields(ctx, parseCtx, entries, 3, type);
        } else {
            return UA_STATUSCODE_BADDECODINGERROR;
        }
    }
    return UA_STATUSCODE_BADNOTIMPLEMENTED;
}

static status
Variant_decodeJsonUnwrapExtensionObject(UA_Variant *dst, const UA_DataType *type, 
                                        CtxJson *ctx, ParseCtx *parseCtx, UA_Boolean moveToken) {
    (void) type, (void) moveToken;
    /*EXTENSIONOBJECT POSITION!*/
    UA_UInt16 old_index = parseCtx->index;
    UA_Boolean typeIdFound;
    
    /* Decode the DataType */
    UA_NodeId typeId;
    UA_NodeId_init(&typeId);

    size_t searchTypeIdResult = 0;
    status ret = lookAheadForKey(UA_JSONKEY_TYPEID, ctx, parseCtx, &searchTypeIdResult);

    if(ret != UA_STATUSCODE_GOOD) {
        /*No Typeid found*/
        typeIdFound = false;
        /*return UA_STATUSCODE_BADDECODINGERROR;*/
    } else {
        typeIdFound = true;
        /* parse the nodeid */
        parseCtx->index = (UA_UInt16)searchTypeIdResult;
        ret = NodeId_decodeJson(&typeId, &UA_TYPES[UA_TYPES_NODEID], ctx, parseCtx, true);
        if(ret != UA_STATUSCODE_GOOD) {
            UA_NodeId_clear(&typeId);
            return ret;
        }

        /*restore index, ExtensionObject position*/
        parseCtx->index = old_index;
    }

    /* ---Decode the EncodingByte--- */
    if(!typeIdFound)
        return UA_STATUSCODE_BADDECODINGERROR;

    UA_Boolean encodingFound = false;
    /*Search for Encoding*/
    size_t searchEncodingResult = 0;
    ret = lookAheadForKey(UA_JSONKEY_ENCODING, ctx, parseCtx, &searchEncodingResult);

    UA_UInt64 encoding = 0;
    /*If no encoding found it is Structure encoding*/
    if(ret == UA_STATUSCODE_GOOD) { /*FOUND*/
        encodingFound = true;
        char *extObjEncoding = (char*)(ctx->pos + parseCtx->tokenArray[searchEncodingResult].start);
        size_t size = (size_t)(parseCtx->tokenArray[searchEncodingResult].end 
                               - parseCtx->tokenArray[searchEncodingResult].start);
        atoiUnsigned(extObjEncoding, size, &encoding);
    }
        
    const UA_DataType *typeOfBody = UA_findDataType(&typeId);
        
    if(encoding == 0 || typeOfBody != NULL) {
        /*This value is 0 if the body is Structure encoded as a JSON object (see 5.4.6).*/
        /* Found a valid type and it is structure encoded so it can be unwrapped */
        if (typeOfBody == NULL)
            return UA_STATUSCODE_BADDECODINGERROR;

        dst->type = typeOfBody;

        /* Allocate memory for type*/
        dst->data = UA_new(dst->type);
        if(!dst->data) {
            UA_NodeId_clear(&typeId);
            return UA_STATUSCODE_BADOUTOFMEMORY;
        }

        /* Decode the content */
        UA_NodeId nodeIddummy;
        DecodeEntry entries[3] =
            {
             {UA_JSONKEY_TYPEID, &nodeIddummy, (decodeJsonSignature) NodeId_decodeJson, false, NULL},
             {UA_JSONKEY_BODY, dst->data,
              (decodeJsonSignature) decodeJsonJumpTable[dst->type->typeKind], false, NULL},
             {UA_JSONKEY_ENCODING, NULL, NULL, false, NULL}};

        ret = decodeFields(ctx, parseCtx, entries, encodingFound ? 3:2, typeOfBody);
        if(ret != UA_STATUSCODE_GOOD) {
            UA_free(dst->data);
            dst->data = NULL;
        }
    } else if(encoding == 1 || encoding == 2 || typeOfBody == NULL) {
        UA_NodeId_clear(&typeId);
            
        /* decode as ExtensionObject */
        dst->type = &UA_TYPES[UA_TYPES_EXTENSIONOBJECT];

        /* Allocate memory for extensionobject*/
        dst->data = UA_new(dst->type);
        if(!dst->data)
            return UA_STATUSCODE_BADOUTOFMEMORY;

        /* decode: Does not move tokenindex. */
        ret = DECODE_DIRECT_JSON(dst->data, ExtensionObject);
        if(ret != UA_STATUSCODE_GOOD) {
            UA_free(dst->data);
            dst->data = NULL;
        }
    } else {
        /*no recognized encoding type*/
        return UA_STATUSCODE_BADDECODINGERROR;
    }
    return ret;
}
status DiagnosticInfoInner_decodeJson(void* dst, const UA_DataType* type, 
        CtxJson* ctx, ParseCtx* parseCtx, UA_Boolean moveToken);

DECODE_JSON(DiagnosticInfo) {
    ALLOW_NULL;
    CHECK_OBJECT;

    DecodeEntry entries[7] = {
       {UA_JSONKEY_SYMBOLICID, &dst->symbolicId, (decodeJsonSignature) Int32_decodeJson, false, NULL},
       {UA_JSONKEY_NAMESPACEURI, &dst->namespaceUri, (decodeJsonSignature) Int32_decodeJson, false, NULL},
       {UA_JSONKEY_LOCALIZEDTEXT, &dst->localizedText, (decodeJsonSignature) Int32_decodeJson, false, NULL},
       {UA_JSONKEY_LOCALE, &dst->locale, (decodeJsonSignature) Int32_decodeJson, false, NULL},
       {UA_JSONKEY_ADDITIONALINFO, &dst->additionalInfo, (decodeJsonSignature) String_decodeJson, false, NULL},
       {UA_JSONKEY_INNERSTATUSCODE, &dst->innerStatusCode, (decodeJsonSignature) StatusCode_decodeJson, false, NULL},
       {UA_JSONKEY_INNERDIAGNOSTICINFO, &dst->innerDiagnosticInfo, (decodeJsonSignature) DiagnosticInfoInner_decodeJson, false, NULL}};
    status ret = decodeFields(ctx, parseCtx, entries, 7, type);

    dst->hasSymbolicId = entries[0].found; dst->hasNamespaceUri = entries[1].found;
    dst->hasLocalizedText = entries[2].found; dst->hasLocale = entries[3].found;
    dst->hasAdditionalInfo = entries[4].found; dst->hasInnerStatusCode = entries[5].found;
    dst->hasInnerDiagnosticInfo = entries[6].found;
    return ret;
}

status
DiagnosticInfoInner_decodeJson(void* dst, const UA_DataType* type, 
                               CtxJson* ctx, ParseCtx* parseCtx, UA_Boolean moveToken) {
    UA_DiagnosticInfo *inner = (UA_DiagnosticInfo*)UA_calloc(1, sizeof(UA_DiagnosticInfo));
    if(inner == NULL) {
        return UA_STATUSCODE_BADOUTOFMEMORY;
    }
    memcpy(dst, &inner, sizeof(UA_DiagnosticInfo*)); /* Copy new Pointer do dest */
    return DiagnosticInfo_decodeJson(inner, type, ctx, parseCtx, moveToken);
}

status 
decodeFields(CtxJson *ctx, ParseCtx *parseCtx, DecodeEntry *entries,
             size_t entryCount, const UA_DataType *type) {
    CHECK_TOKEN_BOUNDS;
    size_t objectCount = (size_t)(parseCtx->tokenArray[parseCtx->index].size);
    status ret = UA_STATUSCODE_GOOD;

    if(entryCount == 1) {
        if(*(entries[0].fieldName) == 0) { /*No MemberName*/
            return entries[0].function(entries[0].fieldPointer, type,
                                       ctx, parseCtx, true); /*ENCODE DIRECT*/
        }
    } else if(entryCount == 0) {
        return UA_STATUSCODE_BADDECODINGERROR;
    }

    parseCtx->index++; /*go to first key*/
    CHECK_TOKEN_BOUNDS;
    
    for (size_t currentObjectCount = 0; currentObjectCount < objectCount &&
             parseCtx->index < parseCtx->tokenCount; currentObjectCount++) {

        /* start searching at the index of currentObjectCount */
        for (size_t i = currentObjectCount; i < entryCount + currentObjectCount; i++) {
            /* Search for KEY, if found outer loop will be one less. Best case
             * is objectCount if in order! */
            size_t index = i % entryCount;
            
            CHECK_TOKEN_BOUNDS;
            if(jsoneq((char*) ctx->pos, &parseCtx->tokenArray[parseCtx->index], 
                       entries[index].fieldName) != 0)
                continue;

            if(entries[index].found) {
                /*Duplicate Key found, abort.*/
                return UA_STATUSCODE_BADDECODINGERROR;
            }

            entries[index].found = true;

            parseCtx->index++; /*goto value*/
            CHECK_TOKEN_BOUNDS;
            
            /* Find the data type.
             * TODO: get rid of parameter type. Only forward via DecodeEntry.
             */
            const UA_DataType *membertype = type;
            if(entries[index].type)
                membertype = entries[index].type;

            if(entries[index].function != NULL) {
                ret = entries[index].function(entries[index].fieldPointer,
                                              membertype, ctx, parseCtx, true); /*Move Token True*/
                if(ret != UA_STATUSCODE_GOOD)
                    return ret;
            } else {
                /*overstep single value, this will not work if object or array
                 Only used not to double parse pre looked up type, but it has to be overstepped*/
                parseCtx->index++;
            }
            break;
        }
    }
    return ret;
}

static status
Array_decodeJson_internal(void **dst, const UA_DataType *type, 
        CtxJson *ctx, ParseCtx *parseCtx, UA_Boolean moveToken) {
    (void) moveToken;
    status ret;
    
    if(parseCtx->tokenArray[parseCtx->index].type != JSMN_ARRAY)
        return UA_STATUSCODE_BADDECODINGERROR;
    
    size_t length = (size_t)parseCtx->tokenArray[parseCtx->index].size;

    /* Save the length of the array */
    size_t *p = (size_t*) dst - 1;
    *p = length;

    /* Return early for empty arrays */
    if(length == 0) {
        *dst = UA_EMPTY_ARRAY_SENTINEL;
        return UA_STATUSCODE_GOOD;
    }

    /* Allocate memory */
    *dst = UA_calloc(length, type->memSize);
    if(*dst == NULL)
        return UA_STATUSCODE_BADOUTOFMEMORY;
    
    parseCtx->index++; /* We go to first Array member!*/
    
    /* Decode array members */
    uintptr_t ptr = (uintptr_t)*dst;
    for(size_t i = 0; i < length; ++i) {
        ret = decodeJsonJumpTable[type->typeKind]((void*)ptr, type, ctx, parseCtx, true);
        if(ret != UA_STATUSCODE_GOOD) {
            UA_Array_delete(*dst, i+1, type);
            *dst = NULL;
            return ret;
        }
        ptr += type->memSize;
    }
    return UA_STATUSCODE_GOOD;
}

/*Wrapper for array with valid decodingStructure.*/
static status
Array_decodeJson(void * dst, const UA_DataType *type, CtxJson *ctx, 
        ParseCtx *parseCtx, UA_Boolean moveToken) {
    return Array_decodeJson_internal((void **)dst, type, ctx, parseCtx, moveToken);
}

static status
decodeJsonStructure(void *dst, const UA_DataType *type, CtxJson *ctx, 
                    ParseCtx *parseCtx, UA_Boolean moveToken) {
    (void) moveToken;
    /* Check the recursion limit */
    if(ctx->depth >= UA_JSON_ENCODING_MAX_RECURSION - 1)
        return UA_STATUSCODE_BADENCODINGERROR;
    ctx->depth++;

    uintptr_t ptr = (uintptr_t)dst;
    status ret = UA_STATUSCODE_GOOD;
    u8 membersSize = type->membersSize;
    const UA_DataType *typelists[2] = { UA_TYPES, &type[-type->typeIndex] };
    
    UA_STACKARRAY(DecodeEntry, entries, membersSize);

    for(size_t i = 0; i < membersSize && ret == UA_STATUSCODE_GOOD; ++i) {
        const UA_DataTypeMember *m = &type->members[i];
        const UA_DataType *mt = &typelists[!m->namespaceZero][m->memberTypeIndex];

        entries[i].type = mt;
        if(!m->isArray) {
            ptr += m->padding;
            entries[i].fieldName = m->memberName;
            entries[i].fieldPointer = (void*)ptr;
            entries[i].function = decodeJsonJumpTable[mt->typeKind];
            entries[i].found = false;
            ptr += mt->memSize;
        } else {
            ptr += m->padding;
            ptr += sizeof(size_t);
            entries[i].fieldName = m->memberName;
            entries[i].fieldPointer = (void*)ptr;
            entries[i].function = (decodeJsonSignature)Array_decodeJson;
            entries[i].found = false;
            ptr += sizeof(void*);
        }
    }
    
    ret = decodeFields(ctx, parseCtx, entries, membersSize, type);

    if(ctx->depth == 0)
        return UA_STATUSCODE_BADENCODINGERROR;
    ctx->depth--;
    return ret;
}

static status
decodeJsonNotImplemented(void *dst, const UA_DataType *type, CtxJson *ctx, 
                         ParseCtx *parseCtx, UA_Boolean moveToken) {
    (void)dst, (void)type, (void)ctx, (void)parseCtx, (void)moveToken;
    return UA_STATUSCODE_BADNOTIMPLEMENTED;
}

const decodeJsonSignature decodeJsonJumpTable[UA_DATATYPEKINDS] = {
    (decodeJsonSignature)Boolean_decodeJson,
    (decodeJsonSignature)SByte_decodeJson, /* SByte */
    (decodeJsonSignature)Byte_decodeJson,
    (decodeJsonSignature)Int16_decodeJson, /* Int16 */
    (decodeJsonSignature)UInt16_decodeJson,
    (decodeJsonSignature)Int32_decodeJson, /* Int32 */
    (decodeJsonSignature)UInt32_decodeJson,
    (decodeJsonSignature)Int64_decodeJson, /* Int64 */
    (decodeJsonSignature)UInt64_decodeJson,
    (decodeJsonSignature)Float_decodeJson,
    (decodeJsonSignature)Double_decodeJson,
    (decodeJsonSignature)String_decodeJson,
    (decodeJsonSignature)DateTime_decodeJson, /* DateTime */
    (decodeJsonSignature)Guid_decodeJson,
    (decodeJsonSignature)ByteString_decodeJson, /* ByteString */
    (decodeJsonSignature)String_decodeJson, /* XmlElement */
    (decodeJsonSignature)NodeId_decodeJson,
    (decodeJsonSignature)ExpandedNodeId_decodeJson,
    (decodeJsonSignature)StatusCode_decodeJson, /* StatusCode */
    (decodeJsonSignature)QualifiedName_decodeJson, /* QualifiedName */
    (decodeJsonSignature)LocalizedText_decodeJson,
    (decodeJsonSignature)ExtensionObject_decodeJson,
    (decodeJsonSignature)DataValue_decodeJson,
    (decodeJsonSignature)Variant_decodeJson,
    (decodeJsonSignature)DiagnosticInfo_decodeJson,
    (decodeJsonSignature)decodeJsonNotImplemented, /* Decimal */
    (decodeJsonSignature)Int32_decodeJson, /* Enum */
    (decodeJsonSignature)decodeJsonStructure,
    (decodeJsonSignature)decodeJsonNotImplemented, /* Structure with optional fields */
    (decodeJsonSignature)decodeJsonNotImplemented, /* Union */
    (decodeJsonSignature)decodeJsonNotImplemented /* BitfieldCluster */
};

decodeJsonSignature getDecodeSignature(u8 index) {
    return decodeJsonJumpTable[index];
}

status
tokenize(ParseCtx *parseCtx, CtxJson *ctx, const UA_ByteString *src) {
    /* Set up the context */
    ctx->pos = &src->data[0];
    ctx->end = &src->data[src->length];
    ctx->depth = 0;
    parseCtx->tokenCount = 0;
    parseCtx->index = 0;

    /*Set up tokenizer jsmn*/
    jsmn_parser p;
    jsmn_init(&p);
    parseCtx->tokenCount = (UA_Int32)
        jsmn_parse(&p, (char*)src->data, src->length,
                   parseCtx->tokenArray, UA_JSON_MAXTOKENCOUNT);
    
    if(parseCtx->tokenCount < 0) {
        if(parseCtx->tokenCount == JSMN_ERROR_NOMEM)
            return UA_STATUSCODE_BADOUTOFMEMORY;
        return UA_STATUSCODE_BADDECODINGERROR;
    }
    
    return UA_STATUSCODE_GOOD;
}

UA_StatusCode
decodeJsonInternal(void *dst, const UA_DataType *type,
                   CtxJson *ctx, ParseCtx *parseCtx, UA_Boolean moveToken) {

    return decodeJsonJumpTable[type->typeKind](dst, type, ctx, parseCtx, moveToken);
}

status UA_FUNC_ATTR_WARN_UNUSED_RESULT
UA_decodeJson(const UA_ByteString *src, void *dst, const UA_DataType *type) {
    
#ifndef UA_ENABLE_TYPEDESCRIPTION
    return UA_STATUSCODE_BADNOTSUPPORTED;
#endif
    
    if(dst == NULL || src == NULL || type == NULL) {
        return UA_STATUSCODE_BADARGUMENTSMISSING;
    }
    
    /* Set up the context */
    CtxJson ctx;
    ParseCtx parseCtx;
    parseCtx.tokenArray = (jsmntok_t*)UA_malloc(sizeof(jsmntok_t) * UA_JSON_MAXTOKENCOUNT);
    if(!parseCtx.tokenArray)
        return UA_STATUSCODE_BADOUTOFMEMORY;
    
    status ret = tokenize(&parseCtx, &ctx, src);
    if(ret != UA_STATUSCODE_GOOD)
        goto cleanup;

    /* Assume the top-level element is an object */
    if(parseCtx.tokenCount < 1 || parseCtx.tokenArray[0].type != JSMN_OBJECT) {
        if(parseCtx.tokenCount == 1) {
            if(parseCtx.tokenArray[0].type == JSMN_PRIMITIVE ||
               parseCtx.tokenArray[0].type == JSMN_STRING) {
               /* Only a primitive to parse. Do it directly. */
               memset(dst, 0, type->memSize); /* Initialize the value */
               ret = decodeJsonJumpTable[type->typeKind](dst, type, &ctx, &parseCtx, true);
               goto cleanup;
            }
        }
        ret = UA_STATUSCODE_BADDECODINGERROR;
        goto cleanup;
    }

    /* Decode */
    memset(dst, 0, type->memSize); /* Initialize the value */
    ret = decodeJsonJumpTable[type->typeKind](dst, type, &ctx, &parseCtx, true);

    cleanup:
    UA_free(parseCtx.tokenArray);
    
    /* sanity check if all Tokens were processed */
    if(!(parseCtx.index == parseCtx.tokenCount ||
         parseCtx.index == parseCtx.tokenCount-1)) {
        ret = UA_STATUSCODE_BADDECODINGERROR;
    }
    
    if(ret != UA_STATUSCODE_GOOD)
        UA_clear(dst, type); /* Clean up */
    return ret;
}<|MERGE_RESOLUTION|>--- conflicted
+++ resolved
@@ -2796,19 +2796,10 @@
             memcpy(dst->content.encoded.body.data, bodyJsonString, (size_t)sizeOfJsonString);
             
             size_t tokenAfteExtensionObject = 0;
-<<<<<<< HEAD
-            jumpOverObject(ctx, parseCtx, &tokenAfteExtensionObject);
-            
-            if(tokenAfteExtensionObject == 0) {
-                /*next object token not found*/
-                UA_NodeId_clear(&typeId);
-                UA_ByteString_clear(&dst->content.encoded.body);
-=======
             ret = jumpOverObject(ctx, parseCtx, &tokenAfteExtensionObject);
             if(ret != UA_STATUSCODE_GOOD) {
                 UA_NodeId_deleteMembers(&typeId);
                 UA_ByteString_deleteMembers(&dst->content.encoded.body);
->>>>>>> f642222c
                 return UA_STATUSCODE_BADDECODINGERROR;
             }
             
