--- conflicted
+++ resolved
@@ -6,17 +6,6 @@
 #include "ua_services.h"
 #include "ua_nodeids.h"
 
-<<<<<<< HEAD
-const UA_ServerConfig UA_ServerConfig_standard = {
-        UA_TRUE,
-        UA_TRUE,
-        (char *[]){"user1","user2"},
-        (char *[]){"password","password1"},
-        2,
-        "urn:unconfigured:open62541:open62541Server",
-        "Unconfigured open62541 application"
-};
-=======
 const UA_EXPORT UA_ServerConfig UA_ServerConfig_standard = {
     .Login_enableAnonymous = UA_TRUE,
     .Login_enableUsernamePassword = UA_TRUE,
@@ -25,7 +14,6 @@
     .Login_loginsCount = 2,
     .Application_applicationURI = "urn:unconfigured:open62541:open62541Server",
     .Application_applicationName = "open62541" };
->>>>>>> 0aaf46d6
 
 /**********************/
 /* Namespace Handling */
@@ -66,11 +54,7 @@
         UA_String* newUrls = UA_realloc(server->description.discoveryUrls,
                                         sizeof(UA_String)*(server->description.discoveryUrlsSize+1));
         if(!newUrls) {
-<<<<<<< HEAD
-            UA_LOG_ERROR(server->logger, UA_LOGGERCATEGORY_SERVER, "Adding discoveryUrl");
-=======
             UA_LOG_ERROR(server->logger, UA_LOGCATEGORY_SERVER, "Adding discoveryUrl");
->>>>>>> 0aaf46d6
             return;
         }
         server->description.discoveryUrls = newUrls;
@@ -134,41 +118,6 @@
 /* Recurring cleanup. Removing unused and timed-out channels and sessions */
 static void UA_Server_cleanup(UA_Server *server, void *nothing) {
     UA_DateTime now = UA_DateTime_now();
-<<<<<<< HEAD
-    channel_list_entry *entry = LIST_FIRST(&server->secureChannelManager.channels);
-    /* remove channels that were not renewed or who have no connection attached */
-    while(entry) {
-        if(entry->channel.securityToken.createdAt +
-           (10000 * entry->channel.securityToken.revisedLifetime) > now &&
-           entry->channel.connection) {
-            entry = LIST_NEXT(entry, pointers);
-        } else {
-            channel_list_entry *next = LIST_NEXT(entry, pointers);
-            LIST_REMOVE(entry, pointers);
-            UA_Connection *c = entry->channel.connection;
-            if (c) {
-                UA_Connection_detachSecureChannel(c);
-                c->close(c);
-            }
-            UA_SecureChannel_detachSession(&entry->channel);
-            UA_SecureChannel_deleteMembers(&entry->channel);
-            UA_free(entry);
-            entry = next;
-        }
-    }
-
-    session_list_entry *sentry = LIST_FIRST(&server->sessionManager.sessions);
-    while(sentry) {
-        if(sentry->session.validTill < now) {
-            session_list_entry *next = LIST_NEXT(sentry, pointers);
-            LIST_REMOVE(sentry, pointers);
-            UA_SecureChannel_detachSession(sentry->session.channel);
-            UA_Session_deleteMembers(&sentry->session);
-            UA_free(sentry);
-            sentry = next;
-        }
-    }
-=======
     UA_SessionManager_cleanupTimedOut(&server->sessionManager, now);
     UA_SecureChannelManager_cleanupTimedOut(&server->secureChannelManager, now);
 }
@@ -187,7 +136,6 @@
     buildInfo->softwareVersion = UA_STRING_ALLOC(SOFTWARE_VERSION);
     buildInfo->buildNumber = UA_STRING_ALLOC(BUILD_NUMBER);
     buildInfo->buildDate = server->buildDate;
->>>>>>> 0aaf46d6
 }
 
 static UA_StatusCode readStatus(void *handle, UA_Boolean sourceTimeStamp,
@@ -249,9 +197,6 @@
 static void releaseNamespaces(void *handle, UA_DataValue *value) {
 }
 
-<<<<<<< HEAD
-static UA_StatusCode readCurrentTime(void *handle, UA_Boolean sourceTimeStamp, UA_DataValue *value) {
-=======
 static UA_StatusCode readCurrentTime(void *handle, UA_Boolean sourceTimeStamp,
                                      const UA_NumericRange *range, UA_DataValue *value) {
     if(range) {
@@ -259,20 +204,12 @@
         value->status = UA_STATUSCODE_BADINDEXRANGEINVALID;
         return UA_STATUSCODE_GOOD;
     }
->>>>>>> 0aaf46d6
     UA_DateTime *currentTime = UA_DateTime_new();
     if(!currentTime)
         return UA_STATUSCODE_BADOUTOFMEMORY;
     *currentTime = UA_DateTime_now();
     value->value.type = &UA_TYPES[UA_TYPES_DATETIME];
-<<<<<<< HEAD
-    value->value.arrayLength = -1;
     value->value.data = currentTime;
-    value->value.arrayDimensionsSize = -1;
-    value->value.arrayDimensions = NULL;
-=======
-    value->value.data = currentTime;
->>>>>>> 0aaf46d6
     value->hasValue = UA_TRUE;
     if(sourceTimeStamp) {
         value->hasSourceTimestamp = UA_TRUE;
@@ -282,12 +219,8 @@
 }
 
 static void releaseCurrentTime(void *handle, UA_DataValue *value) {
-<<<<<<< HEAD
-    UA_DateTime_delete((UA_DateTime*)value->value.data);
-=======
     if(value->hasValue)
         UA_DateTime_delete((UA_DateTime*)value->value.data);
->>>>>>> 0aaf46d6
 }
 
 static void copyNames(UA_Node *node, char *name) {
@@ -313,16 +246,6 @@
     UA_Server_addNode(server, (UA_Node*)objecttype,
                       UA_EXPANDEDNODEID_NUMERIC(0, parent),
                       UA_NODEID_NUMERIC(0, parentreference));
-}
-
-static void addObjectTypeNode(UA_Server *server, char* name, UA_UInt32 objecttypeid, UA_Int32 parent,
-                              UA_Int32 parentreference) {
-    UA_ObjectTypeNode *objecttype = UA_ObjectTypeNode_new();
-    copyNames((UA_Node*)objecttype, name);
-    objecttype->nodeId.identifier.numeric = objecttypeid;
-    UA_Server_addNode(server, (UA_Node*)objecttype,
-                      &UA_EXPANDEDNODEID_NUMERIC(0, parent),
-                      &UA_NODEID_NUMERIC(0, parentreference));
 }
 
 static UA_VariableTypeNode*
@@ -339,10 +262,6 @@
 static void addVariableTypeNode_organized(UA_Server *server, char* name, UA_UInt32 variabletypeid,
                                           UA_Int32 parent, UA_Boolean abstract) {
     UA_VariableTypeNode *variabletype = createVariableTypeNode(server, name, variabletypeid, parent, abstract);
-<<<<<<< HEAD
-
-=======
->>>>>>> 0aaf46d6
     UA_Server_addNode(server, (UA_Node*)variabletype,
                       UA_EXPANDEDNODEID_NUMERIC(0, parent),
                       UA_NODEID_NUMERIC(0, UA_NS0ID_ORGANIZES));
@@ -351,10 +270,6 @@
 static void addVariableTypeNode_subtype(UA_Server *server, char* name, UA_UInt32 variabletypeid,
                                         UA_Int32 parent, UA_Boolean abstract) {
     UA_VariableTypeNode *variabletype = createVariableTypeNode(server, name, variabletypeid, parent, abstract);
-<<<<<<< HEAD
-
-=======
->>>>>>> 0aaf46d6
     UA_Server_addNode(server, (UA_Node*)variabletype,
                       UA_EXPANDEDNODEID_NUMERIC(0, parent),
                       UA_NODEID_NUMERIC(0, UA_NS0ID_HASSUBTYPE));
@@ -737,13 +652,8 @@
     hashistoricalconfiguration->isAbstract = UA_FALSE;
     hashistoricalconfiguration->symmetric  = UA_FALSE;
     UA_Server_addNode(server, (UA_Node*)hashistoricalconfiguration,
-<<<<<<< HEAD
-                      &UA_EXPANDEDNODEID_NUMERIC(0, UA_NS0ID_AGGREGATES),
-                      &UA_NODEID_NUMERIC(0, UA_NS0ID_HASSUBTYPE));
-=======
                       UA_EXPANDEDNODEID_NUMERIC(0, UA_NS0ID_AGGREGATES),
                       UA_NODEID_NUMERIC(0, UA_NS0ID_HASSUBTYPE));
->>>>>>> 0aaf46d6
 
     /*****************/
     /* Basic Folders */
@@ -758,34 +668,20 @@
     copyNames((UA_Node*)objects, "Objects");
     objects->nodeId.identifier.numeric = UA_NS0ID_OBJECTSFOLDER;
     UA_Server_addNode(server, (UA_Node*)objects,
-<<<<<<< HEAD
-        &UA_EXPANDEDNODEID_NUMERIC(0, UA_NS0ID_ROOTFOLDER),
-        &UA_NODEID_NUMERIC(0, UA_NS0ID_ORGANIZES));
-=======
         UA_EXPANDEDNODEID_NUMERIC(0, UA_NS0ID_ROOTFOLDER),
         UA_NODEID_NUMERIC(0, UA_NS0ID_ORGANIZES));
->>>>>>> 0aaf46d6
 
     UA_ObjectNode *types = UA_ObjectNode_new();
     copyNames((UA_Node*)types, "Types");
     types->nodeId.identifier.numeric = UA_NS0ID_TYPESFOLDER;
     UA_Server_addNode(server, (UA_Node*)types,
-<<<<<<< HEAD
-        &UA_EXPANDEDNODEID_NUMERIC(0, UA_NS0ID_ROOTFOLDER),
-        &UA_NODEID_NUMERIC(0, UA_NS0ID_ORGANIZES));
-=======
         UA_EXPANDEDNODEID_NUMERIC(0, UA_NS0ID_ROOTFOLDER),
         UA_NODEID_NUMERIC(0, UA_NS0ID_ORGANIZES));
->>>>>>> 0aaf46d6
 
     UA_ObjectNode *views = UA_ObjectNode_new();
     copyNames((UA_Node*)views, "Views");
     views->nodeId.identifier.numeric = UA_NS0ID_VIEWSFOLDER;
     UA_Server_addNode(server, (UA_Node*)views,
-<<<<<<< HEAD
-        &UA_EXPANDEDNODEID_NUMERIC(0, UA_NS0ID_ROOTFOLDER),
-        &UA_NODEID_NUMERIC(0, UA_NS0ID_ORGANIZES));
-=======
         UA_EXPANDEDNODEID_NUMERIC(0, UA_NS0ID_ROOTFOLDER),
         UA_NODEID_NUMERIC(0, UA_NS0ID_ORGANIZES));
 
@@ -798,7 +694,6 @@
 
     ADDREFERENCE(UA_NODEID_NUMERIC(0, UA_NS0ID_REFERENCETYPESFOLDER), UA_NODEID_NUMERIC(0, UA_NS0ID_ORGANIZES),
         UA_EXPANDEDNODEID_NUMERIC(0, UA_NS0ID_REFERENCES));
->>>>>>> 0aaf46d6
 
     /**********************/
     /* Basic Object Types */
@@ -808,13 +703,8 @@
     copyNames((UA_Node*)objecttypes, "ObjectTypes");
     objecttypes->nodeId.identifier.numeric = UA_NS0ID_OBJECTTYPESFOLDER;
     UA_Server_addNode(server, (UA_Node*)objecttypes,
-<<<<<<< HEAD
-        &UA_EXPANDEDNODEID_NUMERIC(0, UA_NS0ID_TYPESFOLDER),
-        &UA_NODEID_NUMERIC(0, UA_NS0ID_ORGANIZES));
-=======
         UA_EXPANDEDNODEID_NUMERIC(0, UA_NS0ID_TYPESFOLDER),
         UA_NODEID_NUMERIC(0, UA_NS0ID_ORGANIZES));
->>>>>>> 0aaf46d6
 
     addObjectTypeNode(server, "BaseObjectType", UA_NS0ID_BASEOBJECTTYPE, UA_NS0ID_OBJECTTYPESFOLDER, UA_NS0ID_ORGANIZES);
     addObjectTypeNode(server, "FolderType", UA_NS0ID_FOLDERTYPE, UA_NS0ID_BASEOBJECTTYPE, UA_NS0ID_HASSUBTYPE);
@@ -828,12 +718,6 @@
         UA_EXPANDEDNODEID_NUMERIC(0, UA_NS0ID_FOLDERTYPE));
     ADDREFERENCE(UA_NODEID_NUMERIC(0, UA_NS0ID_VIEWSFOLDER), UA_NODEID_NUMERIC(0, UA_NS0ID_HASTYPEDEFINITION),
         UA_EXPANDEDNODEID_NUMERIC(0, UA_NS0ID_FOLDERTYPE));
-<<<<<<< HEAD
-    addObjectTypeNode(server, "ServerDiagnosticsType", UA_NS0ID_SERVERDIAGNOSTICSTYPE, UA_NS0ID_BASEOBJECTTYPE, UA_NS0ID_HASSUBTYPE);
-    addObjectTypeNode(server, "ServerCapatilitiesType", UA_NS0ID_SERVERCAPABILITIESTYPE, UA_NS0ID_BASEOBJECTTYPE, UA_NS0ID_HASSUBTYPE);
-    addObjectTypeNode(server, "ServerStatusType", UA_NS0ID_SERVERSTATUSTYPE, UA_NS0ID_BASEOBJECTTYPE, UA_NS0ID_HASSUBTYPE);
-
-=======
     ADDREFERENCE(UA_NODEID_NUMERIC(0, UA_NS0ID_REFERENCETYPESFOLDER), UA_NODEID_NUMERIC(0, UA_NS0ID_HASTYPEDEFINITION),
         UA_EXPANDEDNODEID_NUMERIC(0, UA_NS0ID_FOLDERTYPE));
     addObjectTypeNode(server, "ServerType", UA_NS0ID_SERVERTYPE, UA_NS0ID_BASEOBJECTTYPE, UA_NS0ID_HASSUBTYPE);
@@ -841,7 +725,6 @@
     addObjectTypeNode(server, "ServerCapatilitiesType", UA_NS0ID_SERVERCAPABILITIESTYPE, UA_NS0ID_BASEOBJECTTYPE, UA_NS0ID_HASSUBTYPE);
     addObjectTypeNode(server, "ServerStatusType", UA_NS0ID_SERVERSTATUSTYPE, UA_NS0ID_BASEOBJECTTYPE, UA_NS0ID_HASSUBTYPE);
     addObjectTypeNode(server, "BuildInfoType", UA_NS0ID_BUILDINFOTYPE, UA_NS0ID_BASEOBJECTTYPE, UA_NS0ID_HASSUBTYPE);
->>>>>>> 0aaf46d6
 
     /**************/
     /* Data Types */
@@ -888,10 +771,6 @@
     addDataTypeNode(server, "DiagnosticInfo", UA_NS0ID_DIAGNOSTICINFO, UA_NS0ID_BASEDATATYPE);
     addDataTypeNode(server, "Enumeration", UA_NS0ID_ENUMERATION, UA_NS0ID_BASEDATATYPE);
         addDataTypeNode(server, "ServerState", UA_NS0ID_SERVERSTATE, UA_NS0ID_ENUMERATION);
-<<<<<<< HEAD
-=======
-
->>>>>>> 0aaf46d6
 
    UA_ObjectNode *variabletypes = UA_ObjectNode_new();
    copyNames((UA_Node*)variabletypes, "VariableTypes");
@@ -913,16 +792,11 @@
    copyNames((UA_Node*)servernode, "Server");
    servernode->nodeId.identifier.numeric = UA_NS0ID_SERVER;
    UA_Server_addNode(server, (UA_Node*)servernode,
-<<<<<<< HEAD
-           &UA_EXPANDEDNODEID_NUMERIC(0, UA_NS0ID_OBJECTSFOLDER),
-           &UA_NODEID_NUMERIC(0, UA_NS0ID_ORGANIZES));
-=======
            UA_EXPANDEDNODEID_NUMERIC(0, UA_NS0ID_OBJECTSFOLDER),
            UA_NODEID_NUMERIC(0, UA_NS0ID_ORGANIZES));
    ADDREFERENCE(UA_NODEID_NUMERIC(0, UA_NS0ID_SERVER),
        UA_NODEID_NUMERIC(0, UA_NS0ID_HASTYPEDEFINITION),
        UA_EXPANDEDNODEID_NUMERIC(0, UA_NS0ID_SERVERTYPE));
->>>>>>> 0aaf46d6
 
    UA_VariableNode *namespaceArray = UA_VariableNode_new();
    copyNames((UA_Node*)namespaceArray, "NamespaceArray");
@@ -934,13 +808,8 @@
    namespaceArray->minimumSamplingInterval = 1.0;
    namespaceArray->historizing = UA_FALSE;
    UA_Server_addNode(server, (UA_Node*)namespaceArray,
-<<<<<<< HEAD
-           &UA_EXPANDEDNODEID_NUMERIC(0, UA_NS0ID_SERVER),
-           &UA_NODEID_NUMERIC(0, UA_NS0ID_HASPROPERTY));
-=======
            UA_EXPANDEDNODEID_NUMERIC(0, UA_NS0ID_SERVER),
            UA_NODEID_NUMERIC(0, UA_NS0ID_HASPROPERTY));
->>>>>>> 0aaf46d6
    ADDREFERENCE(UA_NODEID_NUMERIC(0, UA_NS0ID_SERVER_NAMESPACEARRAY),
                 UA_NODEID_NUMERIC(0, UA_NS0ID_HASTYPEDEFINITION),
                 UA_EXPANDEDNODEID_NUMERIC(0, UA_NS0ID_PROPERTYTYPE));
@@ -956,13 +825,8 @@
    serverArray->minimumSamplingInterval = 1.0;
    serverArray->historizing = UA_FALSE;
    UA_Server_addNode(server, (UA_Node*)serverArray,
-<<<<<<< HEAD
-           &UA_EXPANDEDNODEID_NUMERIC(0, UA_NS0ID_SERVER),
-           &UA_NODEID_NUMERIC(0, UA_NS0ID_HASPROPERTY));
-=======
            UA_EXPANDEDNODEID_NUMERIC(0, UA_NS0ID_SERVER),
            UA_NODEID_NUMERIC(0, UA_NS0ID_HASPROPERTY));
->>>>>>> 0aaf46d6
    ADDREFERENCE(UA_NODEID_NUMERIC(0, UA_NS0ID_SERVER_SERVERARRAY),
                 UA_NODEID_NUMERIC(0, UA_NS0ID_HASTYPEDEFINITION),
                 UA_EXPANDEDNODEID_NUMERIC(0, UA_NS0ID_PROPERTYTYPE));
@@ -971,13 +835,8 @@
    copyNames((UA_Node*)servercapablities, "ServerCapabilities");
    servercapablities->nodeId.identifier.numeric = UA_NS0ID_SERVER_SERVERCAPABILITIES;
    UA_Server_addNode(server, (UA_Node*)servercapablities,
-<<<<<<< HEAD
-           &UA_EXPANDEDNODEID_NUMERIC(0, UA_NS0ID_SERVER),
-           &UA_NODEID_NUMERIC(0, UA_NS0ID_HASCOMPONENT));
-=======
            UA_EXPANDEDNODEID_NUMERIC(0, UA_NS0ID_SERVER),
            UA_NODEID_NUMERIC(0, UA_NS0ID_HASCOMPONENT));
->>>>>>> 0aaf46d6
    ADDREFERENCE(UA_NODEID_NUMERIC(0, UA_NS0ID_SERVER_SERVERCAPABILITIES), UA_NODEID_NUMERIC(0, UA_NS0ID_HASTYPEDEFINITION),
        UA_EXPANDEDNODEID_NUMERIC(0, UA_NS0ID_SERVERCAPABILITIESTYPE));
 
@@ -992,128 +851,6 @@
    localeIdArray->minimumSamplingInterval = 1.0;
    localeIdArray->historizing = UA_FALSE;
    UA_Server_addNode(server, (UA_Node*)localeIdArray,
-<<<<<<< HEAD
-           &UA_EXPANDEDNODEID_NUMERIC(0, UA_NS0ID_SERVER_SERVERCAPABILITIES),
-           &UA_NODEID_NUMERIC(0, UA_NS0ID_HASPROPERTY));
-   ADDREFERENCE(UA_NODEID_NUMERIC(0, UA_NS0ID_SERVER_SERVERCAPABILITIES_LOCALEIDARRAY), UA_NODEID_NUMERIC(0, UA_NS0ID_HASTYPEDEFINITION),
-           UA_EXPANDEDNODEID_NUMERIC(0, UA_NS0ID_PROPERTYTYPE));
-
-   UA_ObjectNode *serverdiagnostics = UA_ObjectNode_new();
-   copyNames((UA_Node*)serverdiagnostics, "ServerDiagnostics");
-   serverdiagnostics->nodeId.identifier.numeric = UA_NS0ID_SERVER_SERVERDIAGNOSTICS;
-   UA_Server_addNode(server, (UA_Node*)serverdiagnostics,
-           &UA_EXPANDEDNODEID_NUMERIC(0, UA_NS0ID_SERVER),
-           &UA_NODEID_NUMERIC(0, UA_NS0ID_HASCOMPONENT));
-   ADDREFERENCE(UA_NODEID_NUMERIC(0, UA_NS0ID_SERVER_SERVERDIAGNOSTICS), UA_NODEID_NUMERIC(0, UA_NS0ID_HASTYPEDEFINITION),
-       UA_EXPANDEDNODEID_NUMERIC(0, UA_NS0ID_SERVERDIAGNOSTICSTYPE));
-
-   UA_VariableNode *enabledFlag = UA_VariableNode_new();
-   copyNames((UA_Node*)enabledFlag, "EnabledFlag");
-   enabledFlag->nodeId.identifier.numeric = UA_NS0ID_SERVER_SERVERDIAGNOSTICS_ENABLEDFLAG;
-   enabledFlag->value.variant.data = UA_Boolean_new(); //itialized as false
-   enabledFlag->value.variant.type = &UA_TYPES[UA_TYPES_BOOLEAN];
-   enabledFlag->valueRank = 1;
-   enabledFlag->minimumSamplingInterval = 1.0;
-   enabledFlag->historizing = UA_FALSE;
-   UA_Server_addNode(server, (UA_Node*)enabledFlag,
-           &UA_EXPANDEDNODEID_NUMERIC(0, UA_NS0ID_SERVER_SERVERDIAGNOSTICS),
-           &UA_NODEID_NUMERIC(0, UA_NS0ID_HASPROPERTY));
-   ADDREFERENCE(UA_NODEID_NUMERIC(0, UA_NS0ID_SERVER_SERVERDIAGNOSTICS_ENABLEDFLAG), UA_NODEID_NUMERIC(0, UA_NS0ID_HASTYPEDEFINITION),
-           UA_EXPANDEDNODEID_NUMERIC(0, UA_NS0ID_PROPERTYTYPE));
-
-   UA_VariableNode *serverstatus = UA_VariableNode_new();
-   copyNames((UA_Node*)serverstatus, "ServerStatus");
-   serverstatus->nodeId = UA_NODEID_NUMERIC(0, UA_NS0ID_SERVER_SERVERSTATUS);
-   serverstatus->valueSource = UA_VALUESOURCE_DATASOURCE;
-   serverstatus->value.dataSource = (UA_DataSource) {.handle = server, .read = readStatus,
-       .release = releaseStatus, .write = UA_NULL};
-   UA_Server_addNode(server, (UA_Node*)serverstatus, &UA_EXPANDEDNODEID_NUMERIC(0, UA_NS0ID_SERVER),
-           &UA_NODEID_NUMERIC(0, UA_NS0ID_HASCOMPONENT));
-   ADDREFERENCE(UA_NODEID_NUMERIC(0, UA_NS0ID_SERVER_SERVERSTATUS), UA_NODEID_NUMERIC(0, UA_NS0ID_HASTYPEDEFINITION),
-       UA_EXPANDEDNODEID_NUMERIC(0, UA_NS0ID_SERVERSTATUSTYPE));
-
-   UA_VariableNode *state = UA_VariableNode_new();
-   UA_ServerState *stateEnum = UA_ServerState_new();
-   *stateEnum = UA_SERVERSTATE_RUNNING;
-   copyNames((UA_Node*)state, "State");
-   state->nodeId.identifier.numeric = UA_NS0ID_SERVER_SERVERSTATUS_STATE;
-   state->value.variant.type = &UA_TYPES[UA_TYPES_SERVERSTATE];
-   state->value.variant.arrayLength = -1;
-   state->value.variant.data = stateEnum; // points into the other object.
-   UA_NodeStore_insert(server->nodestore, (UA_Node*)state, UA_NULL);
-   ADDREFERENCE(UA_NODEID_NUMERIC(0, UA_NS0ID_SERVER_SERVERSTATUS), UA_NODEID_NUMERIC(0, UA_NS0ID_HASCOMPONENT),
-           UA_EXPANDEDNODEID_NUMERIC(0, UA_NS0ID_SERVER_SERVERSTATUS_STATE));
-
-   UA_VariableNode *currenttime = UA_VariableNode_new();
-   copyNames((UA_Node*)currenttime, "CurrentTime");
-   currenttime->nodeId = UA_NODEID_NUMERIC(0, UA_NS0ID_SERVER_SERVERSTATUS_CURRENTTIME);
-   currenttime->valueSource = UA_VALUESOURCE_DATASOURCE;
-   currenttime->value.dataSource = (UA_DataSource) {.handle = NULL, .read = readCurrentTime,
-       .release = releaseCurrentTime, .write = UA_NULL};
-   UA_Server_addNode(server, (UA_Node*)currenttime, &UA_EXPANDEDNODEID_NUMERIC(0, UA_NS0ID_SERVER_SERVERSTATUS),
-           &UA_NODEID_NUMERIC(0, UA_NS0ID_HASCOMPONENT));
-
-#ifdef DEMO_NODESET
-
-   /**************/
-   /* Demo Nodes */
-   /**************/
-
-#define DEMOID 990
-   UA_ObjectNode *demo = UA_ObjectNode_new();
-   copyNames((UA_Node*)demo, "Demo");
-   demo->nodeId = UA_NODEID_NUMERIC(1, DEMOID);
-   UA_Server_addNode(server, (UA_Node*)demo,
-           &UA_EXPANDEDNODEID_NUMERIC(0, UA_NS0ID_OBJECTSFOLDER),
-           &UA_NODEID_NUMERIC(0, UA_NS0ID_ORGANIZES));
-   ADDREFERENCE(UA_NODEID_NUMERIC(1, DEMOID), UA_NODEID_NUMERIC(0, UA_NS0ID_HASTYPEDEFINITION),
-           UA_EXPANDEDNODEID_NUMERIC(0, UA_NS0ID_FOLDERTYPE));
-
-#define SCALARID 991
-   UA_ObjectNode *scalar = UA_ObjectNode_new();
-   copyNames((UA_Node*)scalar, "Scalar");
-   scalar->nodeId = UA_NODEID_NUMERIC(1, SCALARID);
-   UA_Server_addNode(server, (UA_Node*)scalar,
-           &UA_EXPANDEDNODEID_NUMERIC(1, DEMOID),
-           &UA_NODEID_NUMERIC(0, UA_NS0ID_ORGANIZES));
-   ADDREFERENCE(UA_NODEID_NUMERIC(1, SCALARID), UA_NODEID_NUMERIC(0, UA_NS0ID_HASTYPEDEFINITION),
-           UA_EXPANDEDNODEID_NUMERIC(0, UA_NS0ID_FOLDERTYPE));
-
-#define ARRAYID 992
-   UA_ObjectNode *array = UA_ObjectNode_new();
-   copyNames((UA_Node*)array, "Arrays");
-   array->nodeId = UA_NODEID_NUMERIC(1, ARRAYID);
-   UA_Server_addNode(server, (UA_Node*)array,
-           &UA_EXPANDEDNODEID_NUMERIC(1, DEMOID),
-           &UA_NODEID_NUMERIC(0, UA_NS0ID_ORGANIZES));
-   ADDREFERENCE(UA_NODEID_NUMERIC(1, ARRAYID), UA_NODEID_NUMERIC(0, UA_NS0ID_HASTYPEDEFINITION),
-           UA_EXPANDEDNODEID_NUMERIC(0, UA_NS0ID_FOLDERTYPE));
-
-   UA_UInt32 id = 1000; //running id in namespace 1
-   for(UA_UInt32 type = 0; UA_IS_BUILTIN(type); type++) {
-       if(type == UA_TYPES_VARIANT || type == UA_TYPES_DIAGNOSTICINFO)
-           continue;
-       //add a scalar node for every built-in type
-        void *value = UA_new(&UA_TYPES[type]);
-        UA_Variant *variant = UA_Variant_new();
-        UA_Variant_setScalar(variant, value, &UA_TYPES[type]);
-        char name[15];
-        sprintf(name, "%02d", type);
-        UA_QualifiedName myIntegerName = UA_QUALIFIEDNAME(1, name);
-        UA_Server_addVariableNode(server, variant, myIntegerName, UA_NODEID_NUMERIC(1, ++id),
-                                  UA_NODEID_NUMERIC(1, SCALARID), UA_NODEID_NUMERIC(0, UA_NS0ID_ORGANIZES));
-
-        //add an array node for every built-in type
-        UA_Variant *arrayvar = UA_Variant_new();
-        UA_Variant_setArray(arrayvar, UA_Array_new(&UA_TYPES[type], 10), 10, &UA_TYPES[type]);
-        UA_Server_addVariableNode(server, arrayvar, myIntegerName, UA_NODEID_NUMERIC(1, ++id),
-                                  UA_NODEID_NUMERIC(1, ARRAYID), UA_NODEID_NUMERIC(0, UA_NS0ID_ORGANIZES));
-   }
-#endif
-#else
-  #include "ua_namespaceinit_generated.h"
-#endif
-=======
            UA_EXPANDEDNODEID_NUMERIC(0, UA_NS0ID_SERVER_SERVERCAPABILITIES),
            UA_NODEID_NUMERIC(0, UA_NS0ID_HASPROPERTY));
    ADDREFERENCE(UA_NODEID_NUMERIC(0, UA_NS0ID_SERVER_SERVERCAPABILITIES_LOCALEIDARRAY), UA_NODEID_NUMERIC(0, UA_NS0ID_HASTYPEDEFINITION),
@@ -1296,7 +1033,6 @@
                UA_NODEID_NUMERIC(0, UA_NS0ID_HASCOMPONENT));
        ADDREFERENCE(UA_NODEID_NUMERIC(0, UA_NS0ID_SERVER_SERVERSTATUS_SHUTDOWNREASON), UA_NODEID_NUMERIC(0, UA_NS0ID_HASTYPEDEFINITION),
            UA_EXPANDEDNODEID_NUMERIC(0, UA_NS0ID_BASEDATAVARIABLETYPE));
->>>>>>> 0aaf46d6
 
    return server;
 }