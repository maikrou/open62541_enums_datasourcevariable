/* This Source Code Form is subject to the terms of the Mozilla Public
 * License, v. 2.0. If a copy of the MPL was not distributed with this
 * file, You can obtain one at http://mozilla.org/MPL/2.0/.
 *
 *    Copyright 2014-2020 (c) Fraunhofer IOSB (Author: Julius Pfrommer)
 *    Copyright 2014-2017 (c) Florian Palm
 *    Copyright 2014-2016 (c) Sten Grüner
 *    Copyright 2015 (c) Chris Iatrou
 *    Copyright 2015 (c) Oleksiy Vasylyev
 *    Copyright 2017 (c) Stefan Profanter, fortiss GmbH
 *    Copyright 2017-2018 (c) Mark Giraud, Fraunhofer IOSB
 *    Copyright 2019 (c) Kalycito Infotech Private Limited
 *    Copyright 2018-2020 (c) HMS Industrial Networks AB (Author: Jonas Green)
 */

#include "ua_server_internal.h"
#include "ua_services.h"

/* Delayed callback to free the session memory */
static void
removeSessionCallback(UA_Server *server, session_list_entry *entry) {
    UA_LOCK(&server->serviceMutex);
    UA_Session_clear(&entry->session, server);
    UA_UNLOCK(&server->serviceMutex);
    UA_free(entry);
}

void
UA_Server_removeSession(UA_Server *server, session_list_entry *sentry,
                        UA_ShutdownReason shutdownReason) {
    UA_Session *session = &sentry->session;

    UA_LOCK_ASSERT(&server->serviceMutex, 1);

    /* Remove the Subscriptions */
#ifdef UA_ENABLE_SUBSCRIPTIONS
    UA_Subscription *sub, *tempsub;
    TAILQ_FOREACH_SAFE(sub, &session->subscriptions, sessionListEntry, tempsub) {
        UA_Subscription_delete(server, sub);
    }

    UA_PublishResponseEntry *entry;
    while((entry = UA_Session_dequeuePublishReq(session))) {
        UA_PublishResponse_clear(&entry->response);
        UA_free(entry);
    }
#endif

    /* Callback into userland access control */
    if(server->config.accessControl.closeSession) {
        UA_UNLOCK(&server->serviceMutex);
        server->config.accessControl.
            closeSession(server, &server->config.accessControl,
                         &session->sessionId, session->sessionHandle);
        UA_LOCK(&server->serviceMutex);
    }

    /* Detach the Session from the SecureChannel */
    UA_Session_detachFromSecureChannel(session);

    /* Deactivate the session */
    if(sentry->session.activated) {
        sentry->session.activated = false;
        server->activeSessionCount--;
    }

    /* Detach the session from the session manager and make the capacity
     * available */
    LIST_REMOVE(sentry, pointers);
    server->sessionCount--;

    switch(shutdownReason) {
    case UA_SHUTDOWNREASON_CLOSE:
    case UA_SHUTDOWNREASON_PURGE:
        break;
    case UA_SHUTDOWNREASON_TIMEOUT:
        server->serverDiagnosticsSummary.sessionTimeoutCount++;
        break;
    case UA_SHUTDOWNREASON_REJECT:
        server->serverDiagnosticsSummary.rejectedSessionCount++;
        break;
    case UA_SHUTDOWNREASON_SECURITYREJECT:
        server->serverDiagnosticsSummary.securityRejectedSessionCount++;
        break;
    case UA_SHUTDOWNREASON_ABORT:
        server->serverDiagnosticsSummary.sessionAbortCount++;
        break;
    default:
        UA_assert(false);
        break;
    }

    /* Add a delayed callback to remove the session when the currently
     * scheduled jobs have completed */
    sentry->cleanupCallback.callback = (UA_Callback)removeSessionCallback;
    sentry->cleanupCallback.application = server;
    sentry->cleanupCallback.context = sentry;
    UA_EventLoop *el = server->config.eventLoop;
    el->addDelayedCallback(el, &sentry->cleanupCallback);
}

UA_StatusCode
UA_Server_removeSessionByToken(UA_Server *server, const UA_NodeId *token,
                               UA_ShutdownReason shutdownReason) {
    UA_LOCK_ASSERT(&server->serviceMutex, 1);
    session_list_entry *entry;
    LIST_FOREACH(entry, &server->sessions, pointers) {
        if(UA_NodeId_equal(&entry->session.header.authenticationToken, token)) {
            UA_Server_removeSession(server, entry, shutdownReason);
            return UA_STATUSCODE_GOOD;
        }
    }
    return UA_STATUSCODE_BADSESSIONIDINVALID;
}

void
UA_Server_cleanupSessions(UA_Server *server, UA_DateTime nowMonotonic) {
    UA_LOCK_ASSERT(&server->serviceMutex, 1);
    session_list_entry *sentry, *temp;
    LIST_FOREACH_SAFE(sentry, &server->sessions, pointers, temp) {
        /* Session has timed out? */
        if(sentry->session.validTill >= nowMonotonic)
            continue;
        UA_LOG_INFO_SESSION(server->config.logging, &sentry->session,
                            "Session has timed out");
        UA_Server_removeSession(server, sentry, UA_SHUTDOWNREASON_TIMEOUT);
    }
}

/************/
/* Services */
/************/

UA_Session *
getSessionByToken(UA_Server *server, const UA_NodeId *token) {
    UA_LOCK_ASSERT(&server->serviceMutex, 1);

    session_list_entry *current = NULL;
    LIST_FOREACH(current, &server->sessions, pointers) {
        /* Token does not match */
        if(!UA_NodeId_equal(&current->session.header.authenticationToken, token))
            continue;

        /* Session has timed out */
        UA_EventLoop *el = server->config.eventLoop;
        UA_DateTime now = el->dateTime_nowMonotonic(el);
        if(now > current->session.validTill) {
            UA_LOG_INFO_SESSION(server->config.logging, &current->session,
                                "Client tries to use a session that has timed out");
            return NULL;
        }

        return &current->session;
    }

    return NULL;
}

UA_Session *
getSessionById(UA_Server *server, const UA_NodeId *sessionId) {
    UA_LOCK_ASSERT(&server->serviceMutex, 1);

    session_list_entry *current = NULL;
    LIST_FOREACH(current, &server->sessions, pointers) {
        /* Token does not match */
        if(!UA_NodeId_equal(&current->session.sessionId, sessionId))
            continue;

        /* Session has timed out */
        UA_EventLoop *el = server->config.eventLoop;
        UA_DateTime now = el->dateTime_nowMonotonic(el);
        if(now > current->session.validTill) {
            UA_LOG_INFO_SESSION(server->config.logging, &current->session,
                                "Client tries to use a session that has timed out");
            return NULL;
        }

        return &current->session;
    }

    if(UA_NodeId_equal(sessionId, &server->adminSession.sessionId))
        return &server->adminSession;

    return NULL;
}

static UA_StatusCode
signCreateSessionResponse(UA_Server *server, UA_SecureChannel *channel,
                          const UA_CreateSessionRequest *request,
                          UA_CreateSessionResponse *response) {
    if(channel->securityMode != UA_MESSAGESECURITYMODE_SIGN &&
       channel->securityMode != UA_MESSAGESECURITYMODE_SIGNANDENCRYPT)
        return UA_STATUSCODE_GOOD;

    const UA_SecurityPolicy *securityPolicy = channel->securityPolicy;
    UA_SignatureData *signatureData = &response->serverSignature;

    /* Prepare the signature */
    const UA_SecurityPolicySignatureAlgorithm *signAlg =
        &securityPolicy->asymmetricModule.cryptoModule.signatureAlgorithm;
    size_t signatureSize = signAlg->getLocalSignatureSize(channel->channelContext);
    UA_StatusCode retval = UA_String_copy(&signAlg->uri, &signatureData->algorithm);
    retval |= UA_ByteString_allocBuffer(&signatureData->signature, signatureSize);
    if(retval != UA_STATUSCODE_GOOD)
        return retval;

    /* Allocate a temp buffer */
    size_t dataToSignSize =
        request->clientCertificate.length + request->clientNonce.length;
    UA_ByteString dataToSign;
    retval = UA_ByteString_allocBuffer(&dataToSign, dataToSignSize);
    if(retval != UA_STATUSCODE_GOOD)
        return retval; /* signatureData->signature is cleaned up with the response */

    /* Sign the signature */
    memcpy(dataToSign.data, request->clientCertificate.data,
           request->clientCertificate.length);
    memcpy(dataToSign.data + request->clientCertificate.length,
           request->clientNonce.data, request->clientNonce.length);
    retval = securityPolicy->asymmetricModule.cryptoModule.signatureAlgorithm.
        sign(channel->channelContext, &dataToSign, &signatureData->signature);

    /* Clean up */
    UA_ByteString_clear(&dataToSign);
    return retval;
}

/* Creates and adds a session. But it is not yet attached to a secure channel. */
UA_StatusCode
UA_Server_createSession(UA_Server *server, UA_SecureChannel *channel,
                        const UA_CreateSessionRequest *request, UA_Session **session) {
    UA_LOCK_ASSERT(&server->serviceMutex, 1);

    if(server->sessionCount >= server->config.maxSessions) {
        UA_LOG_WARNING_CHANNEL(server->config.logging, channel,
                               "Could not create a Session - Server limits reached");
        return UA_STATUSCODE_BADTOOMANYSESSIONS;
    }

    session_list_entry *newentry = (session_list_entry*)
        UA_malloc(sizeof(session_list_entry));
    if(!newentry)
        return UA_STATUSCODE_BADOUTOFMEMORY;

    /* Initialize the Session */
    UA_Session_init(&newentry->session);
    newentry->session.sessionId = UA_NODEID_GUID(1, UA_Guid_random());
    newentry->session.header.authenticationToken = UA_NODEID_GUID(1, UA_Guid_random());

    newentry->session.timeout = server->config.maxSessionTimeout;
    if(request->requestedSessionTimeout <= server->config.maxSessionTimeout &&
       request->requestedSessionTimeout > 0)
        newentry->session.timeout = request->requestedSessionTimeout;

    /* Attach the session to the channel. But don't activate for now. */
    if(channel)
        UA_Session_attachToSecureChannel(&newentry->session, channel);

    UA_EventLoop *el = server->config.eventLoop;
    UA_DateTime now = el->dateTime_now(el);
    UA_DateTime nowMonotonic = el->dateTime_nowMonotonic(el);
    UA_Session_updateLifetime(&newentry->session, now, nowMonotonic);

    /* Add to the server */
    LIST_INSERT_HEAD(&server->sessions, newentry, pointers);
    server->sessionCount++;

    *session = &newentry->session;
    return UA_STATUSCODE_GOOD;
}

void
Service_CreateSession(UA_Server *server, UA_SecureChannel *channel,
                      const UA_CreateSessionRequest *request,
                      UA_CreateSessionResponse *response) {
    UA_LOCK_ASSERT(&server->serviceMutex, 1);
    UA_LOG_DEBUG_CHANNEL(server->config.logging, channel, "Trying to create session");

    if(channel->securityMode == UA_MESSAGESECURITYMODE_SIGN ||
       channel->securityMode == UA_MESSAGESECURITYMODE_SIGNANDENCRYPT) {
        /* Compare the clientCertificate with the remoteCertificate of the channel.
         * Both the clientCertificate of this request and the remoteCertificate
         * of the channel may contain a partial or a complete certificate chain.
         * The compareCertificate function of the channelModule will compare the
         * first certificate of each chain. The end certificate shall be located
         * first in the chain according to the OPC UA specification Part 6 (1.04),
         * chapter 6.2.3.*/
        UA_StatusCode retval = channel->securityPolicy->channelModule.
            compareCertificate(channel->channelContext, &request->clientCertificate);
        if(retval != UA_STATUSCODE_GOOD) {
            UA_LOG_WARNING_CHANNEL(server->config.logging, channel,
                                   "The client certificate did not validate");
            response->responseHeader.serviceResult = UA_STATUSCODE_BADCERTIFICATEINVALID;
            return;
        }
    }

    UA_assert(channel->securityToken.channelId != 0);

    if(!UA_ByteString_equal(&channel->securityPolicy->policyUri,
                            &UA_SECURITY_POLICY_NONE_URI) &&
       request->clientNonce.length < 32) {
        response->responseHeader.serviceResult = UA_STATUSCODE_BADNONCEINVALID;
        return;
    }

    if(request->clientCertificate.length > 0) {
        UA_CertificateVerification *cv = &server->config.sessionPKI;
        response->responseHeader.serviceResult =
            cv->verifyApplicationURI(cv, &request->clientCertificate,
                                     &request->clientDescription.applicationUri);
        if(response->responseHeader.serviceResult != UA_STATUSCODE_GOOD) {
            UA_LOG_WARNING_CHANNEL(server->config.logging, channel,
                                   "The client's ApplicationURI did not match the certificate");
            server->serverDiagnosticsSummary.securityRejectedSessionCount++;
            server->serverDiagnosticsSummary.rejectedSessionCount++;
            return;
        }
    }

    /* Create the Session */
    UA_Session *newSession = NULL;
    response->responseHeader.serviceResult =
        UA_Server_createSession(server, channel, request, &newSession);
    if(response->responseHeader.serviceResult != UA_STATUSCODE_GOOD) {
        UA_LOG_WARNING_CHANNEL(server->config.logging, channel,
                               "Processing CreateSessionRequest failed");
        server->serverDiagnosticsSummary.rejectedSessionCount++;
        return;
    }

    /* If the session name is empty, use the generated SessionId */
    response->responseHeader.serviceResult |=
        UA_String_copy(&request->sessionName, &newSession->sessionName);
    if(newSession->sessionName.length == 0)
        response->responseHeader.serviceResult |=
            UA_NodeId_print(&newSession->sessionId, &newSession->sessionName);

    response->responseHeader.serviceResult |= UA_Session_generateNonce(newSession);
    newSession->maxResponseMessageSize = request->maxResponseMessageSize;
    newSession->maxRequestMessageSize = channel->config.localMaxMessageSize;
    response->responseHeader.serviceResult |=
        UA_ApplicationDescription_copy(&request->clientDescription,
                                       &newSession->clientDescription);

#ifdef UA_ENABLE_DIAGNOSTICS
    response->responseHeader.serviceResult |=
        UA_String_copy(&request->serverUri, &newSession->diagnostics.serverUri);
    response->responseHeader.serviceResult |=
        UA_String_copy(&request->endpointUrl, &newSession->diagnostics.endpointUrl);
#endif

    /* Prepare the response */
    response->sessionId = newSession->sessionId;
    response->revisedSessionTimeout = (UA_Double)newSession->timeout;
    response->authenticationToken = newSession->header.authenticationToken;
    response->responseHeader.serviceResult |=
        UA_ByteString_copy(&newSession->serverNonce, &response->serverNonce);

    /* Copy the server's endpointdescriptions into the response */
    response->responseHeader.serviceResult =
        setCurrentEndPointsArray(server, request->endpointUrl, NULL, 0,
                                 &response->serverEndpoints,
                                 &response->serverEndpointsSize);
    if(response->responseHeader.serviceResult != UA_STATUSCODE_GOOD) {
        UA_Server_removeSessionByToken(server, &newSession->header.authenticationToken,
                                       UA_SHUTDOWNREASON_REJECT);
        return;
    }

    /* Return the server certificate from the SecurityPolicy of the current
     * channel. Or, if the channel is unencrypted, return the standard policy
     * used for usertoken encryption. */
    const UA_SecurityPolicy *sp = channel->securityPolicy;
    if(UA_String_equal(&UA_SECURITY_POLICY_NONE_URI, &sp->policyUri) ||
       sp->localCertificate.length == 0)
        sp = getDefaultEncryptedSecurityPolicy(server);
    if(sp)
        response->responseHeader.serviceResult |=
            UA_ByteString_copy(&sp->localCertificate, &response->serverCertificate);

    /* Sign the signature */
    response->responseHeader.serviceResult |=
       signCreateSessionResponse(server, channel, request, response);

    /* Failure -> remove the session */
    if(response->responseHeader.serviceResult != UA_STATUSCODE_GOOD) {
        UA_Server_removeSessionByToken(server, &newSession->header.authenticationToken,
                                       UA_SHUTDOWNREASON_REJECT);
        return;
    }

#ifdef UA_ENABLE_DIAGNOSTICS
    UA_EventLoop *el = server->config.eventLoop;
    newSession->diagnostics.clientConnectionTime = el->dateTime_now(el);
    newSession->diagnostics.clientLastContactTime =
        newSession->diagnostics.clientConnectionTime;

    /* Create the object in the information model */
    createSessionObject(server, newSession);
#endif

    UA_LOG_INFO_SESSION(server->config.logging, newSession, "Session created");
}

static UA_StatusCode
checkCertificateSignature(const UA_Server *server, const UA_SecurityPolicy *securityPolicy,
                          void *channelContext, const UA_ByteString *serverNonce,
                          const UA_SignatureData *signature,
                          const bool isUserTokenSignature) {
    /* Check for zero signature length */
    if(signature->signature.length == 0) {
        if(isUserTokenSignature)
            return UA_STATUSCODE_BADUSERSIGNATUREINVALID;
        return UA_STATUSCODE_BADAPPLICATIONSIGNATUREINVALID;
    }

    if(!securityPolicy)
        return UA_STATUSCODE_BADINTERNALERROR;

    /* Server certificate */
    const UA_ByteString *localCertificate = &securityPolicy->localCertificate;
    /* Data to verify is calculated by appending the serverNonce to the local certificate */
    UA_ByteString dataToVerify;
    size_t dataToVerifySize = localCertificate->length + serverNonce->length;
    UA_StatusCode retval = UA_ByteString_allocBuffer(&dataToVerify, dataToVerifySize);
    if(retval != UA_STATUSCODE_GOOD)
        return retval;

    memcpy(dataToVerify.data, localCertificate->data, localCertificate->length);
    memcpy(dataToVerify.data + localCertificate->length,
           serverNonce->data, serverNonce->length);
    retval = securityPolicy->asymmetricModule.cryptoModule.signatureAlgorithm.
        verify(channelContext, &dataToVerify, &signature->signature);
    UA_ByteString_clear(&dataToVerify);
    if(retval != UA_STATUSCODE_GOOD) {
        if(isUserTokenSignature)
            retval = UA_STATUSCODE_BADUSERSIGNATUREINVALID;
        else
            retval = UA_STATUSCODE_BADAPPLICATIONSIGNATUREINVALID;
    }
    return retval;
}

static void
selectEndpointAndTokenPolicy(UA_Server *server, UA_SecureChannel *channel,
                             const UA_ExtensionObject *identityToken,
                             const UA_EndpointDescription **ed,
                             const UA_UserTokenPolicy **utp,
                             const UA_SecurityPolicy **tokenSp) {
    for(size_t i = 0; i < server->config.endpointsSize; ++i) {
        const UA_EndpointDescription *desc = &server->config.endpoints[i];

        /* Match the Security Mode */
        if(desc->securityMode != channel->securityMode)
            continue;

        /* Match the SecurityPolicy of the endpoint with the current channel */
        if(!UA_String_equal(&desc->securityPolicyUri, &channel->securityPolicy->policyUri))
            continue;

        /* If no UserTokenPolicies are configured in the endpoint, then use
         * those of the AccessControl plugin. */
        size_t identPoliciesSize = desc->userIdentityTokensSize;
        const UA_UserTokenPolicy *identPolicies = desc->userIdentityTokens;
        if(identPoliciesSize == 0) {
            identPoliciesSize = server->config.accessControl.userTokenPoliciesSize;
            identPolicies = server->config.accessControl.userTokenPolicies;
        }

        /* Match the UserTokenType */
        const UA_DataType *tokenDataType = identityToken->content.decoded.type;
        for(size_t j = 0; j < identPoliciesSize ; j++) {
            const UA_UserTokenPolicy *pol = &identPolicies[j];

            if(!UA_String_equal(&desc->securityPolicyUri, &pol->securityPolicyUri))
                continue;

            /* Part 4, Section 5.6.3.2, Table 17: A NULL or empty
             * UserIdentityToken should be treated as Anonymous */
            if(identityToken->encoding == UA_EXTENSIONOBJECT_ENCODED_NOBODY &&
               pol->tokenType == UA_USERTOKENTYPE_ANONYMOUS) {
                *ed = desc;
                *utp = pol;
                return;
            }

            /* Expect decoded content if not anonymous */
            if(!tokenDataType)
                continue;

            if(pol->tokenType == UA_USERTOKENTYPE_ANONYMOUS) {
                if(tokenDataType != &UA_TYPES[UA_TYPES_ANONYMOUSIDENTITYTOKEN])
                    continue;
            } else if(pol->tokenType == UA_USERTOKENTYPE_USERNAME) {
                if(tokenDataType != &UA_TYPES[UA_TYPES_USERNAMEIDENTITYTOKEN])
                    continue;
            } else if(pol->tokenType == UA_USERTOKENTYPE_CERTIFICATE) {
                if(tokenDataType != &UA_TYPES[UA_TYPES_X509IDENTITYTOKEN])
                    continue;
            } else if(pol->tokenType == UA_USERTOKENTYPE_ISSUEDTOKEN) {
                if(tokenDataType != &UA_TYPES[UA_TYPES_ISSUEDIDENTITYTOKEN])
                    continue;
            } else {
                continue;
            }

            /* All valid token data types start with a string policyId */
            UA_AnonymousIdentityToken *token = (UA_AnonymousIdentityToken*)
                identityToken->content.decoded.data;

            /* In setCurrentEndPointsArray we prepend the policyId with the
             * security mode to make it unique. Remove that here. */
            if(pol->policyId.length > token->policyId.length)
                continue;
            UA_String tmpId = token->policyId;
            tmpId.length = pol->policyId.length;
            if(!UA_String_equal(&tmpId, &pol->policyId))
                continue;

            /* Match found */
            *ed = desc;
            *utp = pol;

            /* Set the SecurityPolicy used to encrypt the token. If the
             * userTokenPolicy doesn't specify a security policy the security
             * policy of the secure channel is used. */
            *tokenSp = channel->securityPolicy;
            if(pol->securityPolicyUri.length > 0)
                *tokenSp = getSecurityPolicyByUri(server, &pol->securityPolicyUri);
<<<<<<< HEAD
            if(!*tokenSp || (*tokenSp)->localCertificate.length == 0 ||
               UA_String_equal(&UA_SECURITY_POLICY_NONE_URI, &(*tokenSp)->policyUri))
=======

#ifdef UA_ENABLE_ENCRYPTION
            if(!*tokenSp || (!server->config.allowNonePolicyPassword &&
               ((*tokenSp)->localCertificate.length == 0 ||
               UA_String_equal(&UA_SECURITY_POLICY_NONE_URI, &(*tokenSp)->policyUri))))
>>>>>>> fd10e434
                *tokenSp = getDefaultEncryptedSecurityPolicy(server);
            return;
        }
    }
}

static UA_StatusCode
decryptUserNamePW(UA_Server *server, UA_Session *session,
                  const UA_SecurityPolicy *sp,
                  UA_UserNameIdentityToken *userToken) {
    /* If SecurityPolicy is None there shall be no EncryptionAlgorithm  */
    if(UA_String_equal(&sp->policyUri, &UA_SECURITY_POLICY_NONE_URI)) {
        if(userToken->encryptionAlgorithm.length > 0)
            return UA_STATUSCODE_BADIDENTITYTOKENINVALID;

        UA_LOG_WARNING_SESSION(server->config.logging, session, "ActivateSession: "
                               "Received an unencrypted username/passwort. "
                               "Is the server misconfigured to allow that?");
        return UA_STATUSCODE_GOOD;
    }

    /* Test if the correct encryption algorithm is used */
    if(!UA_String_equal(&userToken->encryptionAlgorithm,
                        &sp->asymmetricModule.cryptoModule.encryptionAlgorithm.uri))
        return UA_STATUSCODE_BADIDENTITYTOKENINVALID;

    /* Encrypted password -- Create a temporary channel context.
     * TODO: We should not need a ChannelContext at all for asymmetric
     * decryption where the remote certificate is not used. */
    void *tempChannelContext = NULL;
    UA_UNLOCK(&server->serviceMutex);
    UA_StatusCode res =
        sp->channelModule.newContext(sp, &sp->localCertificate, &tempChannelContext);
    UA_LOCK(&server->serviceMutex);
    if(res != UA_STATUSCODE_GOOD) {
        UA_LOG_WARNING_SESSION(server->config.logging, session,
                               "ActivateSession: Failed to create a "
                               "context for the SecurityPolicy %.*s",
                               (int)sp->policyUri.length,
                               sp->policyUri.data);
        return res;
    }

    UA_UInt32 secretLen = 0;
    UA_ByteString secret, tokenNonce;
    size_t tokenpos = 0;
    size_t offset = 0;
    UA_ByteString *sn = &session->serverNonce;
    const UA_SecurityPolicyEncryptionAlgorithm *asymEnc =
        &sp->asymmetricModule.cryptoModule.encryptionAlgorithm;

    res = UA_STATUSCODE_BADIDENTITYTOKENINVALID;

    /* Decrypt the secret */
    if(UA_ByteString_copy(&userToken->password, &secret) != UA_STATUSCODE_GOOD ||
       asymEnc->decrypt(tempChannelContext, &secret) != UA_STATUSCODE_GOOD)
        goto cleanup;

    /* The secret starts with a UInt32 length for the content */
    if(UA_UInt32_decodeBinary(&secret, &offset,
                              &secretLen) != UA_STATUSCODE_GOOD)
        goto cleanup;

    /* The decrypted data must be large enough to include the Encrypted Token
     * Secret Format and the length field must indicate enough data to include
     * the server nonce. */
    if(secret.length < sizeof(UA_UInt32) + sn->length ||
       secret.length < sizeof(UA_UInt32) + secretLen ||
       secretLen < sn->length)
        goto cleanup;

    /* If the Encrypted Token Secret contains padding, the padding must be
     * zeroes according to the 1.04.1 specification errata, chapter 3. */
    for(size_t i = sizeof(UA_UInt32) + secretLen; i < secret.length; i++) {
        if(secret.data[i] != 0)
            goto cleanup;
    }

    /* The server nonce must match according to the 1.04.1 specification errata,
     * chapter 3. */
    tokenpos = sizeof(UA_UInt32) + secretLen - sn->length;
    tokenNonce.length = sn->length;
    tokenNonce.data = &secret.data[tokenpos];
    if(!UA_ByteString_equal(sn, &tokenNonce))
        goto cleanup;

    /* The password was decrypted successfully. Replace usertoken with the
     * decrypted password. The encryptionAlgorithm and policyId fields are left
     * in the UserToken as an indication for the AccessControl plugin that
     * evaluates the decrypted content. */
    memcpy(userToken->password.data,
           &secret.data[sizeof(UA_UInt32)], secretLen - sn->length);
    userToken->password.length = secretLen - sn->length;
    res = UA_STATUSCODE_GOOD;

 cleanup:
    UA_ByteString_clear(&secret);

    /* Remove the temporary channel context */
    UA_UNLOCK(&server->serviceMutex);
    sp->channelModule.deleteContext(tempChannelContext);
    UA_LOCK(&server->serviceMutex);

    if(res != UA_STATUSCODE_GOOD) {
        UA_LOG_WARNING_SESSION(server->config.logging, session,
                               "ActivateSession: Failed to decrypt the "
                               "password with the StatusCode %s",
                               UA_StatusCode_name(res));
    }
    return res;
}

static UA_StatusCode
checkActivateSessionX509(UA_Server *server, UA_Session *session,
                         const UA_SecurityPolicy *sp, UA_X509IdentityToken* token,
                         const UA_SignatureData *tokenSignature) {
    /* The SecurityPolicy must be None */
    if(UA_String_equal(&sp->policyUri, &UA_SECURITY_POLICY_NONE_URI))
        return UA_STATUSCODE_BADIDENTITYTOKENINVALID;

    /* We need a channel context with the user certificate in order to reuse
     * the signature checking code. */
    void *tempChannelContext;
    UA_UNLOCK(&server->serviceMutex);
    UA_StatusCode res = sp->channelModule.
        newContext(sp, &token->certificateData, &tempChannelContext);
    UA_LOCK(&server->serviceMutex);
    if(res != UA_STATUSCODE_GOOD) {
        UA_LOG_WARNING_SESSION(server->config.logging, session,
                               "ActivateSession: Failed to create a context "
                               "for the SecurityPolicy %.*s",
                               (int)sp->policyUri.length,
                               sp->policyUri.data);
        return res;
    }

    /* Check the user token signature */
    res = checkCertificateSignature(server, sp, tempChannelContext,
                                    &session->serverNonce, tokenSignature, true);
    if(res != UA_STATUSCODE_GOOD) {
        UA_LOG_WARNING_SESSION(server->config.logging, session,
                               "ActivateSession: User token signature check "
                               "failed with StatusCode %s", UA_StatusCode_name(res));
    }

    /* Delete the temporary channel context */
    UA_UNLOCK(&server->serviceMutex);
    sp->channelModule.deleteContext(tempChannelContext);
    UA_LOCK(&server->serviceMutex);
    return res;
}

/* TODO: Check all of the following: The Server shall verify that the
 * Certificate the Client used to create the new SecureChannel is the same as
 * the Certificate used to create the original SecureChannel. In addition, the
 * Server shall verify that the Client supplied a UserIdentityToken that is
 * identical to the token currently associated with the Session. Once the Server
 * accepts the new SecureChannel it shall reject requests sent via the old
 * SecureChannel. */

void
Service_ActivateSession(UA_Server *server, UA_SecureChannel *channel,
                        const UA_ActivateSessionRequest *req,
                        UA_ActivateSessionResponse *resp) {
    UA_LOCK_ASSERT(&server->serviceMutex, 1);
    const UA_EndpointDescription *ed = NULL;
    const UA_UserTokenPolicy *utp = NULL;
    const UA_SecurityPolicy *tokenSp = NULL;
    UA_String *tmpLocaleIds;

    /* Get the session */
    UA_Session *session = getSessionByToken(server, &req->requestHeader.authenticationToken);
    if(!session) {
        UA_LOG_WARNING_CHANNEL(server->config.logging, channel,
                               "ActivateSession: Session not found");
        resp->responseHeader.serviceResult = UA_STATUSCODE_BADSESSIONIDINVALID;
        goto rejected;
    }

    /* Part 4, §5.6.3: When the ActivateSession Service is called for the
     * first time then the Server shall reject the request if the
     * SecureChannel is not same as the one associated with the
     * CreateSession request. Subsequent calls to ActivateSession may be
     * associated with different SecureChannels. */
    if(!session->activated && session->header.channel != channel) {
        UA_LOG_WARNING_CHANNEL(server->config.logging, channel,
                               "ActivateSession: The Session has to be initially activated "
                               "on the SecureChannel that created it");
        resp->responseHeader.serviceResult = UA_STATUSCODE_BADSESSIONIDINVALID;
        goto rejected;
    }

    /* Has the session timed out? */
    UA_EventLoop *el = server->config.eventLoop;
    UA_DateTime nowMonotonic = el->dateTime_nowMonotonic(el);
    if(session->validTill < nowMonotonic) {
        UA_LOG_WARNING_SESSION(server->config.logging, session,
                               "ActivateSession: The Session has timed out");
        resp->responseHeader.serviceResult = UA_STATUSCODE_BADSESSIONIDINVALID;
        goto rejected;
    }

    /* Check the client signature */
    if(channel->securityMode == UA_MESSAGESECURITYMODE_SIGN ||
       channel->securityMode == UA_MESSAGESECURITYMODE_SIGNANDENCRYPT) {
        resp->responseHeader.serviceResult =
            checkCertificateSignature(server, channel->securityPolicy,
                                      channel->channelContext,
                                      &session->serverNonce,
                                      &req->clientSignature, false);
        if(resp->responseHeader.serviceResult != UA_STATUSCODE_GOOD) {
            UA_LOG_WARNING_SESSION(server->config.logging, session,
                                   "ActivateSession: Client signature check failed "
                                   "with StatusCode %s",
                                   UA_StatusCode_name(resp->responseHeader.serviceResult));
            goto securityRejected;
        }
    }

    /* Find the matching Endpoint with UserTokenPolicy.
     * Also sets the SecurityPolicy used to encrypt the token. */
    selectEndpointAndTokenPolicy(server, channel, &req->userIdentityToken,
                                 &ed, &utp, &tokenSp);
    if(!ed || !tokenSp) {
        resp->responseHeader.serviceResult = UA_STATUSCODE_BADIDENTITYTOKENINVALID;
        goto rejected;
    }

    if(utp->tokenType == UA_USERTOKENTYPE_USERNAME) {
        /* If it is a UserNameIdentityToken, the password may be encrypted */
       UA_UserNameIdentityToken *userToken = (UA_UserNameIdentityToken *)
           req->userIdentityToken.content.decoded.data;
       resp->responseHeader.serviceResult =
           decryptUserNamePW(server, session, tokenSp, userToken);
       if(resp->responseHeader.serviceResult != UA_STATUSCODE_GOOD)
           goto securityRejected;
    } else if(utp->tokenType == UA_USERTOKENTYPE_CERTIFICATE) {
        /* If it is a X509IdentityToken, check the userTokenSignature. Note this
         * only validates that the user has the corresponding private key for
         * the given user cetificate. Checking whether the user certificate is
         * trusted has to be implemented in the access control plugin. The
         * entire token is forwarded in the call to ActivateSession. */
        UA_X509IdentityToken* token = (UA_X509IdentityToken*)
            req->userIdentityToken.content.decoded.data;
       resp->responseHeader.serviceResult =
           checkActivateSessionX509(server, session, tokenSp,
                                    token, &req->userTokenSignature);
       if(resp->responseHeader.serviceResult != UA_STATUSCODE_GOOD)
           goto securityRejected;
    }

    /* Callback into userland access control */
    UA_UNLOCK(&server->serviceMutex);
    resp->responseHeader.serviceResult = server->config.accessControl.
        activateSession(server, &server->config.accessControl, ed,
                        &channel->remoteCertificate, &session->sessionId,
                        &req->userIdentityToken, &session->sessionHandle);
    UA_LOCK(&server->serviceMutex);
    if(resp->responseHeader.serviceResult != UA_STATUSCODE_GOOD) {
        UA_LOG_WARNING_SESSION(server->config.logging, session,
                               "ActivateSession: The AccessControl "
                               "plugin denied the activation with the StatusCode %s",
                               UA_StatusCode_name(resp->responseHeader.serviceResult));
        goto securityRejected;
    }

    /* Attach the session to the currently used channel if the session isn't
     * attached to a channel or if the session is activated on a different
     * channel than it is attached to. */
    if(!session->header.channel || session->header.channel != channel) {
        /* Attach the new SecureChannel, the old channel will be detached if present */
        UA_Session_attachToSecureChannel(session, channel);
        UA_LOG_INFO_SESSION(server->config.logging, session,
                            "ActivateSession: Session attached to new channel");
    }

    /* Generate a new session nonce for the next time ActivateSession is called */
    resp->responseHeader.serviceResult = UA_Session_generateNonce(session);
    resp->responseHeader.serviceResult |=
        UA_ByteString_copy(&session->serverNonce, &resp->serverNonce);
    if(resp->responseHeader.serviceResult != UA_STATUSCODE_GOOD) {
        UA_Session_detachFromSecureChannel(session);
        UA_LOG_WARNING_SESSION(server->config.logging, session,
                               "ActivateSession: Could not generate the server nonce");
        goto rejected;
    }

    /* Set the Locale */
    if(req->localeIdsSize > 0) {
        /* Part 4, §5.6.3.2: This parameter only needs to be specified during
         * the first call to ActivateSession during a single application
         * Session. If it is not specified the Server shall keep using the
         * current localeIds for the Session. */
        resp->responseHeader.serviceResult |=
            UA_Array_copy(req->localeIds, req->localeIdsSize,
                          (void**)&tmpLocaleIds, &UA_TYPES[UA_TYPES_STRING]);
        if(resp->responseHeader.serviceResult != UA_STATUSCODE_GOOD) {
            UA_Session_detachFromSecureChannel(session);
            UA_LOG_WARNING_SESSION(server->config.logging, session,
                                   "ActivateSession: Could not store the Session LocaleIds");
            goto rejected;
        }
        UA_Array_delete(session->localeIds, session->localeIdsSize,
                        &UA_TYPES[UA_TYPES_STRING]);
        session->localeIds = tmpLocaleIds;
        session->localeIdsSize = req->localeIdsSize;
    }

    /* Update the Session lifetime */
    nowMonotonic = el->dateTime_nowMonotonic(el);
    UA_DateTime now = el->dateTime_now(el);
    UA_Session_updateLifetime(session, now, nowMonotonic);

    /* Activate the session */
    if(!session->activated) {
        session->activated = true;
        server->activeSessionCount++;
        server->serverDiagnosticsSummary.cumulatedSessionCount++;
    }

    /* Store the ClientUserId. tokenType can be NULL for the anonymous user. */
    UA_String_clear(&session->clientUserIdOfSession);
    const UA_DataType *tokenType = req->userIdentityToken.content.decoded.type;
    if(tokenType == &UA_TYPES[UA_TYPES_USERNAMEIDENTITYTOKEN]) {
        const UA_UserNameIdentityToken *userToken = (UA_UserNameIdentityToken*)
            req->userIdentityToken.content.decoded.data;
        UA_String_copy(&userToken->userName, &session->clientUserIdOfSession);
    } else if(tokenType == &UA_TYPES[UA_TYPES_X509IDENTITYTOKEN]) {
        UA_X509IdentityToken* userCertToken = (UA_X509IdentityToken*)
            req->userIdentityToken.content.decoded.data;
        if(server->config.sessionPKI.getSubjectName)
            server->config.sessionPKI.
                getSubjectName(&session->clientUserIdOfSession,
                               &userCertToken->certificateData);
    } else {
        /* TODO: Handle issued token */
    }

#ifdef UA_ENABLE_DIAGNOSTICS
    /* Add the ClientUserId to the diagnostics history */
    UA_SessionSecurityDiagnosticsDataType *ssd = &session->securityDiagnostics;
    UA_StatusCode res =
        UA_Array_appendCopy((void**)&ssd->clientUserIdHistory,
                            &ssd->clientUserIdHistorySize,
                            &ssd->clientUserIdOfSession,
                            &UA_TYPES[UA_TYPES_STRING]);
    (void)res;

    /* Store the auth mechanism */
    UA_String_clear(&ssd->authenticationMechanism);
    switch(utp->tokenType) {
    case UA_USERTOKENTYPE_ANONYMOUS:
        ssd->authenticationMechanism = UA_STRING_ALLOC("Anonymous"); break;
    case UA_USERTOKENTYPE_USERNAME:
        ssd->authenticationMechanism = UA_STRING_ALLOC("UserName"); break;
    case UA_USERTOKENTYPE_CERTIFICATE:
        ssd->authenticationMechanism = UA_STRING_ALLOC("Certificate"); break;
    case UA_USERTOKENTYPE_ISSUEDTOKEN:
        ssd->authenticationMechanism = UA_STRING_ALLOC("IssuedToken"); break;
    default: break;
    }
#endif

    /* Log the user for which the Session was activated */
    UA_LOG_INFO_SESSION(server->config.logging, session,
                        "ActivateSession: Session activated with ClientUserId \"%.*s\"",
                        (int)session->clientUserIdOfSession.length,
                        session->clientUserIdOfSession.data);
    return;

securityRejected:
    server->serverDiagnosticsSummary.securityRejectedSessionCount++;
rejected:
    server->serverDiagnosticsSummary.rejectedSessionCount++;
}

void
Service_CloseSession(UA_Server *server, UA_SecureChannel *channel,
                     const UA_CloseSessionRequest *request,
                     UA_CloseSessionResponse *response) {
    UA_LOCK_ASSERT(&server->serviceMutex, 1);

    /* Part 4, 5.6.4: When the CloseSession Service is called before the Session
     * is successfully activated, the Server shall reject the request if the
     * SecureChannel is not the same as the one associated with the
     * CreateSession request.
     *
     * A non-activated Session is already bound to the SecureChannel that
     * created the Session. */
    UA_Session *session = NULL;
    response->responseHeader.serviceResult =
        getBoundSession(server, channel, &request->requestHeader.authenticationToken, &session);
    if(!session && response->responseHeader.serviceResult == UA_STATUSCODE_GOOD)
        response->responseHeader.serviceResult = UA_STATUSCODE_BADSESSIONIDINVALID;
    if(response->responseHeader.serviceResult != UA_STATUSCODE_GOOD) {
        UA_LOG_WARNING_CHANNEL(server->config.logging, channel,
                               "CloseSession: No Session activated to the SecureChannel");
        return;
    }

    UA_assert(session); /* Assured by the previous section */
    UA_LOG_INFO_SESSION(server->config.logging, session, "Closing the Session");

#ifdef UA_ENABLE_SUBSCRIPTIONS
    /* If Subscriptions are not deleted, detach them from the Session */
    if(!request->deleteSubscriptions) {
        UA_Subscription *sub, *sub_tmp;
        TAILQ_FOREACH_SAFE(sub, &session->subscriptions, sessionListEntry, sub_tmp) {
            UA_LOG_INFO_SUBSCRIPTION(server->config.logging, sub,
                                     "Detaching the Subscription from the Session");
            UA_Session_detachSubscription(server, session, sub, true);
        }
    }
#endif

    /* Remove the sesison */
    response->responseHeader.serviceResult =
        UA_Server_removeSessionByToken(server, &session->header.authenticationToken,
                                       UA_SHUTDOWNREASON_CLOSE);
}

void Service_Cancel(UA_Server *server, UA_Session *session,
                    const UA_CancelRequest *request,
                    UA_CancelResponse *response) {
    /* If multithreading is disabled, then there are no async services. If all
     * services are answered "right away", then there are no services that can
     * be cancelled. */
#if UA_MULTITHREADING >= 100
    response->cancelCount = UA_AsyncManager_cancel(server, session, request->requestHandle);
#endif

    /* Publish requests for Subscriptions are stored separately */
#ifdef UA_ENABLE_SUBSCRIPTIONS
    UA_PublishResponseEntry *pre, *pre_tmp;
    UA_PublishResponseEntry *prev = NULL;
    SIMPLEQ_FOREACH_SAFE(pre, &session->responseQueue, listEntry, pre_tmp) {
        /* Skip entry and set as the previous entry that is kept in the list */
        if(pre->response.responseHeader.requestHandle != request->requestHandle) {
            prev = pre;
            continue;
        }

        /* Dequeue */
        if(prev)
            SIMPLEQ_REMOVE_AFTER(&session->responseQueue, prev, listEntry);
        else
            SIMPLEQ_REMOVE_HEAD(&session->responseQueue, listEntry);
        session->responseQueueSize--;

        /* Send response and clean up */
        response->responseHeader.serviceResult = UA_STATUSCODE_BADREQUESTCANCELLEDBYCLIENT;
        sendResponse(server, session, session->header.channel, pre->requestId,
                     (UA_Response *)response, &UA_TYPES[UA_TYPES_PUBLISHRESPONSE]);
        UA_PublishResponse_clear(&pre->response);
        UA_free(pre);

        /* Increase the CancelCount */
        response->cancelCount++;
    }
#endif
}<|MERGE_RESOLUTION|>--- conflicted
+++ resolved
@@ -528,17 +528,18 @@
             *tokenSp = channel->securityPolicy;
             if(pol->securityPolicyUri.length > 0)
                 *tokenSp = getSecurityPolicyByUri(server, &pol->securityPolicyUri);
-<<<<<<< HEAD
-            if(!*tokenSp || (*tokenSp)->localCertificate.length == 0 ||
-               UA_String_equal(&UA_SECURITY_POLICY_NONE_URI, &(*tokenSp)->policyUri))
-=======
-
+
+            /* If the server does not allow unencrypted passwords, select the
+             * default encrypted policy for the UserTokenPolicy */
 #ifdef UA_ENABLE_ENCRYPTION
-            if(!*tokenSp || (!server->config.allowNonePolicyPassword &&
-               ((*tokenSp)->localCertificate.length == 0 ||
-               UA_String_equal(&UA_SECURITY_POLICY_NONE_URI, &(*tokenSp)->policyUri))))
->>>>>>> fd10e434
+            if(!*tokenSp ||
+               (!server->config.allowNonePolicyPassword &&
+                ((*tokenSp)->localCertificate.length == 0 ||
+                 UA_String_equal(&UA_SECURITY_POLICY_NONE_URI, &(*tokenSp)->policyUri))))
                 *tokenSp = getDefaultEncryptedSecurityPolicy(server);
+#endif
+
+            /* Found SecurityPolicy and UserTokenPoliy. Stop here. */
             return;
         }
     }
