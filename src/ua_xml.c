--- conflicted
+++ resolved
@@ -79,22 +79,6 @@
 	return UA_SUCCESS;
 }
 
-<<<<<<< HEAD
-UA_Int32 UA_NodeId_copycstring(cstring src, UA_NodeId *dst, UA_NodeSetAliases *aliases) {
-	dst->encodingByte       = UA_NODEIDTYPE_FOURBYTE;
-	dst->namespace          = 0;
-	dst->identifier.numeric = 0;
-	// FIXME: assumes i=nnnn
-	if(src[1] == '=') {
-	dst->identifier.numeric = atoi(&src[2]);
-	} else {
-		UA_Int32 i;
-		for(i = 0;i < aliases->size && dst->identifier.numeric == 0;++i) {
-			if(0
-			   == strncmp((char const *)src, (char const *)aliases->aliases[i]->alias.data,
-			              aliases->aliases[i]->alias.length))
-				dst->identifier.numeric = atoi((char const *)&(aliases->aliases[i]->value.data[2]));
-=======
 UA_Int32 _UA_NodeId_copycstring(cstring src, UA_NodeId* dst, UA_NodeSetAliases* aliases) {
 	UA_Int32 retval = UA_SUCCESS;
 	if (src != UA_NULL && dst != UA_NULL ) {
@@ -117,7 +101,6 @@
 			}
 		} else {
 			retval = UA_ERR_NOT_IMPLEMENTED;
->>>>>>> 1c491aac
 		}
 	} else {
 		retval = UA_ERR_INVALID_VALUE;
@@ -126,8 +109,6 @@
 	return retval;
 }
 
-<<<<<<< HEAD
-=======
 UA_Int32 UA_NodeId_copycstring(cstring src, UA_NodeId* dst, UA_NodeSetAliases* aliases) {
 	dst->encodingByte = UA_NODEIDTYPE_FOURBYTE;
 	dst->namespace = 0;
@@ -135,7 +116,6 @@
 	return _UA_NodeId_copycstring(src,dst,aliases);
 }
 
->>>>>>> 1c491aac
 UA_Int32 UA_ReferenceNode_println(cstring label, UA_ReferenceNode *a) {
 	printf("%s{referenceType=%d, target=%d, isInverse=%d}\n",
 	       label,
@@ -154,11 +134,7 @@
 	return UA_SUCCESS;
 }
 
-<<<<<<< HEAD
-void XML_Stack_init(XML_Stack *p, cstring name) {
-=======
 void XML_Stack_init(XML_Stack* p, UA_UInt32 nsid, cstring name) {
->>>>>>> 1c491aac
 	unsigned int i, j;
 	p->depth = 0;
 	for(i = 0;i < XML_STACK_MAX_DEPTH;i++) {
@@ -167,13 +143,9 @@
 		p->parent[i].activeChild   = -1;
 		p->parent[i].textAttrib    = UA_NULL;
 		p->parent[i].textAttribIdx = -1;
-<<<<<<< HEAD
-		for(j = 0;j < XML_STACK_MAX_CHILDREN;j++) {
-=======
 		p->parent[i].totalGatherLength = -1;
 		UA_list_init(&(p->parent[i].textGatherList));
 		for (j = 0; j < XML_STACK_MAX_CHILDREN; j++) {
->>>>>>> 1c491aac
 			p->parent[i].children[j].name = UA_NULL;
 			p->parent[i].children[j].length         = -1;
 			p->parent[i].children[j].elementHandler = UA_NULL;
@@ -243,309 +215,6 @@
 	return UA_SUCCESS;
 }
 
-<<<<<<< HEAD
-/* UA_Int32 UA_ReferenceNode_decodeXmlFromStack(XML_Stack *s, XML_Attr *attr, UA_ReferenceNode *dst, _Bool isStart) { */
-/* 	DBG_VERBOSE(printf("UA_ReferenceNode_decodeXml entered with dst=%p,isStart=%d\n", (void * )dst, isStart)); */
-/* 	if(isStart) { */
-/* 		// create if necessary */
-/* 		if(dst == UA_NULL) { */
-/* 			UA_ReferenceNode_new(&dst); */
-/* 			s->parent[s->depth - 1].children[s->parent[s->depth - 1].activeChild].obj = (void *)dst; */
-/* 		} */
-/* 		// set handlers */
-/* 		s->parent[s->depth].len = 0; */
-/* 		XML_Stack_addChildHandler(s, "ReferenceType", strlen( */
-/* 		                              "ReferenceType"), (XML_decoder)UA_NodeId_decodeXmlFromStack, UA_STRING, */
-/* 		                          &(dst->referenceTypeId)); */
-/* 		XML_Stack_addChildHandler(s, "IsForward", strlen( */
-/* 		                              "IsForward"), (XML_decoder)UA_Boolean_decodeXmlFromStack, UA_STRING, */
-/* 		                          &(dst->isInverse)); */
-/* 		XML_Stack_addChildHandler(s, "Target", strlen( */
-/* 		                              "Target"), (XML_decoder)UA_ExpandedNodeId_decodeXmlFromStack, UA_STRING, */
-/* 		                          &(dst->targetId)); */
-/* 		XML_Stack_handleTextAsElementOf(s, "NodeId", 2); */
-
-/* 		// set attributes */
-/* 		UA_Int32 i; */
-/* 		for(i = 0;attr[i];i += 2) { */
-/* 			if(0 == strncmp("ReferenceType", attr[i], strlen("ReferenceType"))) */
-/* 				UA_NodeId_copycstring(attr[i + 1], &(dst->referenceTypeId), s->aliases); */
-/* 			else if(0 == strncmp("IsForward", attr[i], strlen("IsForward"))) { */
-/* 				UA_Boolean_copycstring(attr[i + 1], &(dst->isInverse)); */
-/* 				dst->isInverse = !dst->isInverse; */
-/* 			} else if(0 == strncmp("Target", attr[i], strlen("Target"))) */
-/* 				UA_ExpandedNodeId_copycstring(attr[i + 1], &(dst->targetId), s->aliases); */
-/* 			else { */
-/* 				DBG_ERR(XML_Stack_print(s)); DBG_ERR(printf("%s - unknown attribute\n", attr[i])); */
-/* 			} */
-/* 		} */
-/* 	} */
-/* 	return UA_SUCCESS; */
-/* } */
-
-UA_Int32 UA_TypedArray_decodeXmlFromStack(XML_Stack *s, XML_Attr *attr, UA_TypedArray *dst, _Bool isStart) {
-	// Can't fix this code as I don't understand it.
-	/* UA_Int32 type = s->parent[s->depth - 1].children[s->parent[s->depth - 1].activeChild].type; */
-	/* cstring names  = s->parent[s->depth - 1].children[s->parent[s->depth - 1].activeChild].name; */
-	/* DBG_VERBOSE(printf("UA_TypedArray_decodeXml - entered with dst=%p,isStart=%d,type={%d,%s},name=%s\n", (void* ) dst, isStart,type,UA_types.[type].name, names)); */
-	/* if (isStart) { */
-	/*  if (dst == UA_NULL) { */
-	/*      UA_TypedArray_new(&dst); */
-	/*      UA_TypedArray_setType(dst, type); */
-	/*      s->parent[s->depth - 1].children[s->parent[s->depth - 1].activeChild].obj = dst; */
-	/*  } */
-	/*  // need to map from ArrayName to member name */
-	/*  // References - Reference */
-	/*  // Aliases - Alias */
-	/*  // ListOfXX - XX */
-	/*  UA_Int32 length = 0; */
-	/*  if (0 == strncmp("ListOf",names,strlen("ListOf"))) { */
-	/*      names = &names[strlen("ListOf")]; */
-	/*      length = strlen(names); */
-	/*  } else if ( 0 == strncmp("References",names,strlen("References"))){ */
-	/*      length = strlen(names) - 1; */
-	/*  } else if ( 0 == strncmp("Aliases",names,strlen("Aliases"))){ */
-	/*      length = strlen(names) - 2; */
-	/*  } */
-	/*  DBG(printf("UA_TypedArray_decodeXml - add handler for {%.*s}\n", length, names)); */
-	/*  // Todo. I cannot write to stack from UA_ */
-	/*  //XML_Stack_addChildHandler(s, names, length, (XML_decoder) UA_.types[type].decodeXml, type, UA_NULL); */
-	/* } else { */
-	/*  // sub element is ready, add to array */
-	/*  if (dst->size < 0 || dst->size == 0) { */
-	/*      dst->size = 1; */
-	/*      UA_alloc((void** )&(dst->elements), dst->size * sizeof(void*)); */
-	/*      DBG(printf("UA_TypedArray_decodeXml - allocate elements:dst=%p, aliases=%p, size=%d\n", (void* )dst, (void* )(dst->elements),dst->size)); */
-	/*  } else { */
-	/*      dst->size++; */
-	/*      dst->elements = realloc(dst->elements, dst->size * sizeof(void*)); */
-	/*      DBG(printf("UA_TypedArray_decodeXml - reallocate elements:dst=%p, aliases=%p, size=%d\n", (void* )dst,(void* )(dst->elements), dst->size)); */
-	/*  } */
-	/*  // index starts with 0, therefore size-1 */
-	/*  DBG_VERBOSE(printf("UA_TypedArray_decodeXml - assign element[%d], src=%p\n", dst->size - 1, (void* )attr)); */
-	/*  dst->elements[dst->size - 1] = (void*) attr; */
-	/*  DBG_VERBOSE(printf("UA_TypedArray_decodeXml - clear %p\n",(void* ) (s->parent[s->depth - 1].children[s->parent[s->depth - 1].activeChild].obj))); */
-	/*  s->parent[s->depth - 1].children[s->parent[s->depth - 1].activeChild].obj = UA_NULL; */
-	/* } */
-	return UA_SUCCESS;
-}
-
-/* UA_Int32 UA_DataTypeNode_decodeXmlFromStack(XML_Stack *s, XML_Attr *attr, UA_DataTypeNode *dst, _Bool isStart) { */
-/* 	DBG_VERBOSE(printf("UA_DataTypeNode entered with dst=%p,isStart=%d\n", (void * )dst, isStart)); */
-/* 	UA_UInt32 i; */
-
-/* 	if(isStart) { */
-/* 		// create a new object if called with UA_NULL */
-/* 		if(dst == UA_NULL) { */
-/* 			UA_DataTypeNode_new(&dst); */
-/* 			s->parent[s->depth - 1].children[s->parent[s->depth - 1].activeChild].obj = (void *)dst; */
-/* 		} */
-
-/* 		s->parent[s->depth].len = 0; */
-/* 		XML_Stack_addChildHandler(s, "DisplayName", strlen( */
-/* 		                              "DisplayName"), (XML_decoder)UA_LocalizedText_decodeXmlFromStack, */
-/* 		                          UA_LOCALIZEDTEXT, &(dst->displayName)); */
-/* 		XML_Stack_addChildHandler(s, "Description", strlen( */
-/* 		                              "Description"), (XML_decoder)UA_LocalizedText_decodeXmlFromStack, */
-/* 		                          UA_LOCALIZEDTEXT, &(dst->description)); */
-/* 		XML_Stack_addChildHandler(s, "BrowseName", strlen( */
-/* 		                              "BrowseName"), (XML_decoder)UA_QualifiedName_decodeXmlFromStack, UA_QUALIFIEDNAME, */
-/* 		                          &(dst->description)); */
-/* 		XML_Stack_addChildHandler(s, "IsAbstract", strlen( */
-/* 		                              "IsAbstract"), (XML_decoder)UA_Boolean_decodeXmlFromStack, UA_BOOLEAN, */
-/* 		                          &(dst->description)); */
-/* 		XML_Stack_addChildHandler(s, "References", strlen( */
-/* 		                              "References"), (XML_decoder)UA_TypedArray_decodeXmlFromStack, UA_REFERENCENODE, */
-/* 		                          UA_NULL); */
-
-/* 		// set missing default attributes */
-/* 		dst->nodeClass = UA_NODECLASS_DATATYPE; */
-
-/* 		// set attributes */
-/* 		for(i = 0;attr[i];i += 2) { */
-/* 			if(0 == strncmp("NodeId", attr[i], strlen("NodeId"))) */
-/* 				UA_NodeId_copycstring(attr[i + 1], &(dst->nodeId), s->aliases); */
-/* 			else if(0 == strncmp("BrowseName", attr[i], strlen("BrowseName"))) { */
-/* 				UA_String_copycstring(attr[i + 1], &(dst->browseName.name)); */
-/* 				dst->browseName.namespaceIndex = 0; */
-/* 			} else if(0 == strncmp("DisplayName", attr[i], strlen("DisplayName"))) { */
-/* 				UA_String_copycstring(attr[i + 1], &(dst->displayName.text)); */
-/* 				dst->displayName.encodingMask = UA_LOCALIZEDTEXT_ENCODINGMASKTYPE_TEXT; */
-/* 			} else if(0 == strncmp("IsAbstract", attr[i], strlen("IsAbstract"))) { */
-/* 				UA_Boolean_copycstring(attr[i + 1], &(dst->isAbstract)); */
-/* 				dst->displayName.encodingMask = UA_LOCALIZEDTEXT_ENCODINGMASKTYPE_TEXT; */
-/* 			} else if(0 == strncmp("Description", attr[i], strlen("Description"))) { */
-/* 				UA_String_copycstring(attr[i + 1], &(dst->description.text)); */
-/* 				dst->description.encodingMask = UA_LOCALIZEDTEXT_ENCODINGMASKTYPE_TEXT; */
-/* 			} else { */
-/* 				DBG_ERR(XML_Stack_print(s)); DBG_ERR(printf("%s - unknown attribute\n", attr[i])); */
-/* 			} */
-/* 		} */
-/* 	} else { */
-/* 		switch(s->parent[s->depth - 1].activeChild) { */
-/* 		case 4: // References */
-/* 			if(attr != UA_NULL) { */
-/* 				UA_TypedArray *array = (UA_TypedArray *)attr; */
-/* 				DBG_VERBOSE(printf("finished aliases: references=%p, size=%d\n", (void *)array, */
-/* 				                   (array == UA_NULL) ? -1 : array->size)); */
-/* 				dst->referencesSize = array->size; */
-/* 				dst->references     = (UA_ReferenceNode *)array->elements; */
-/* 			} */
-/* 			break; */
-/* 		} */
-/* 	} */
-/* 	return UA_SUCCESS; */
-/* } */
-
-/* UA_Int32 UA_ObjectNode_decodeXmlFromStack(XML_Stack *s, XML_Attr *attr, UA_ObjectNode *dst, _Bool isStart) { */
-/* 	DBG_VERBOSE(printf("UA_ObjectNode entered with dst=%p,isStart=%d\n", (void * )dst, isStart)); */
-/* 	UA_UInt32 i; */
-
-/* 	if(isStart) { */
-/* 		// create a new object if called with UA_NULL */
-/* 		if(dst == UA_NULL) { */
-/* 			UA_ObjectNode_new(&dst); */
-/* 			s->parent[s->depth - 1].children[s->parent[s->depth - 1].activeChild].obj = (void *)dst; */
-/* 		} */
-
-/* 		// s->parent[s->depth].len = 0; */
-/* 		XML_Stack_addChildHandler(s, "DisplayName", strlen( */
-/* 		                              "DisplayName"), (XML_decoder)UA_LocalizedText_decodeXmlFromStack, */
-/* 		                          UA_LOCALIZEDTEXT, &(dst->displayName)); */
-/* 		XML_Stack_addChildHandler(s, "Description", strlen( */
-/* 		                              "Description"), (XML_decoder)UA_LocalizedText_decodeXmlFromStack, */
-/* 		                          UA_LOCALIZEDTEXT, &(dst->description)); */
-/* 		// FIXME: no idea how to handle SymbolicName automatically. Seems to me that it is the "real" BrowseName */
-/* 		//		XML_Stack_addChildHandler(s, "BrowseName", (XML_decoder) UA_QualifiedName_decodeXml, UA_QUALIFIEDNAME,&(dst->browseName)); */
-/* 		XML_Stack_addChildHandler(s, "SymbolicName", strlen( */
-/* 		                              "SymbolicName"), (XML_decoder)UA_QualifiedName_decodeXmlFromStack, */
-/* 		                          UA_QUALIFIEDNAME, &(dst->browseName)); */
-/* 		XML_Stack_addChildHandler(s, "References", strlen( */
-/* 		                              "References"), (XML_decoder)UA_TypedArray_decodeXmlFromStack, UA_REFERENCENODE, */
-/* 		                          UA_NULL); */
-
-/* 		// set missing default attributes */
-/* 		dst->nodeClass = UA_NODECLASS_DATATYPE; */
-
-/* 		// set attributes */
-/* 		for(i = 0;attr[i];i += 2) { */
-/* 			if(0 == strncmp("NodeId", attr[i], strlen("NodeId"))) */
-/* 				UA_NodeId_copycstring(attr[i + 1], &(dst->nodeId), s->aliases); */
-/* 			else if(0 == strncmp("SymbolicName", attr[i], strlen("SymboliName"))) { */
-/* 				UA_String_copycstring(attr[i + 1], &(dst->browseName.name)); */
-/* 				dst->browseName.namespaceIndex = 0; */
-/* 			} else if(0 == strncmp("DisplayName", attr[i], strlen("DisplayName"))) { */
-/* 				UA_String_copycstring(attr[i + 1], &(dst->displayName.text)); */
-/* 				dst->displayName.encodingMask = UA_LOCALIZEDTEXT_ENCODINGMASKTYPE_TEXT; */
-/* 			} else if(0 == strncmp("Description", attr[i], strlen("Description"))) { */
-/* 				UA_String_copycstring(attr[i + 1], &(dst->description.text)); */
-/* 				dst->description.encodingMask = UA_LOCALIZEDTEXT_ENCODINGMASKTYPE_TEXT; */
-/* 			} else { */
-/* 				DBG_ERR(XML_Stack_print(s)); DBG_ERR(printf("%s - unknown attribute\n", attr[i])); */
-/* 			} */
-/* 		} */
-/* 	} else { */
-/* 		if(s->parent[s->depth - 1].activeChild == 3 && attr != UA_NULL ) {  // References Array */
-/* 			UA_TypedArray *array = (UA_TypedArray *)attr; */
-/* 			DBG(printf("UA_ObjectNode_decodeXml finished references: references=%p, size=%d\n", (void *)array, */
-/* 			           (array == UA_NULL) ? -1 : array->size)); */
-/* 			dst->referencesSize = array->size; */
-/* 			dst->references     = (UA_ReferenceNode *)array->elements; */
-/* 			s->parent[s->depth - 1].children[s->parent[s->depth - 1].activeChild].obj = UA_NULL; */
-/* 		} */
-/* 	} */
-/* 	return UA_SUCCESS; */
-/* } */
-
-UA_Boolean UA_NodeId_isBuiltinType(UA_NodeId *nodeid) {
-	return nodeid->namespace == 0 &&
-	       nodeid->identifier.numeric >= UA_BOOLEAN_NS0 &&
-	       nodeid->identifier.numeric <= UA_DIAGNOSTICINFO_NS0
-	;
-}
-
-/* UA_Int32 UA_VariableNode_decodeXmlFromStack(XML_Stack *s, XML_Attr *attr, UA_VariableNode *dst, _Bool isStart) { */
-/* 	DBG_VERBOSE(printf("UA_VariableNode entered with dst=%p,isStart=%d\n", (void * )dst, isStart)); */
-/* 	UA_UInt32 i; */
-
-/* 	if(isStart) { */
-/* 		// create a new object if called with UA_NULL */
-/* 		if(dst == UA_NULL) { */
-/* 			UA_VariableNode_new(&dst); */
-/* 			s->parent[s->depth - 1].children[s->parent[s->depth - 1].activeChild].obj = (void *)dst; */
-/* 		} */
-
-/* 		s->parent[s->depth].len = 0; */
-/* 		XML_Stack_addChildHandler(s, "DisplayName", strlen( */
-/* 		                              "DisplayName"), (XML_decoder)UA_LocalizedText_decodeXmlFromStack, */
-/* 		                          UA_LOCALIZEDTEXT, */
-/* 		                          &(dst->displayName)); */
-/* 		XML_Stack_addChildHandler(s, "Description", strlen( */
-/* 		                              "Description"), (XML_decoder)UA_LocalizedText_decodeXmlFromStack, */
-/* 		                          UA_LOCALIZEDTEXT, */
-/* 		                          &(dst->description)); */
-/* 		XML_Stack_addChildHandler(s, "DataType", strlen( */
-/* 		                              "DataType"), (XML_decoder)UA_NodeId_decodeXmlFromStack, UA_NODEID, */
-/* 		                          &(dst->dataType)); */
-/* 		XML_Stack_addChildHandler(s, "ValueRank", strlen( */
-/* 		                              "ValueRank"), (XML_decoder)UA_Int32_decodeXmlFromStack, UA_INT32, */
-/* 		                          &(dst->valueRank)); */
-/* 		XML_Stack_addChildHandler(s, "Value", strlen( */
-/* 		                              "Value"), (XML_decoder)UA_Variant_decodeXmlFromStack, UA_VARIANT, &(dst->value)); */
-/* 		XML_Stack_addChildHandler(s, "References", strlen( */
-/* 		                              "References"), (XML_decoder)UA_TypedArray_decodeXmlFromStack, UA_REFERENCENODE, */
-/* 		                          UA_NULL); */
-
-/* 		// set missing default attributes */
-/* 		dst->nodeClass = UA_NODECLASS_VARIABLE; */
-
-/* 		// set attributes */
-/* 		for(i = 0;attr[i];i += 2) { */
-/* 			if(0 == strncmp("NodeId", attr[i], strlen("NodeId"))) */
-/* 				UA_NodeId_copycstring(attr[i + 1], &(dst->nodeId), s->aliases); */
-/* 			else if(0 == strncmp("DataType", attr[i], strlen("DataType"))) { */
-/* 				UA_NodeId_copycstring(attr[i + 1], &(dst->dataType), s->aliases); */
-/* 				if(UA_NodeId_isBuiltinType(&(dst->dataType))) { */
-/* 					dst->value.encodingMask = dst->dataType.identifier.numeric; */
-/* 					dst->value.vt = &UA_.types[UA_ns0ToVTableIndex(&dst->dataType)]; */
-/* 				} else { */
-/* 					dst->value.encodingMask = UA_EXTENSIONOBJECT_NS0; */
-/* 					dst->value.vt = &UA_.types[UA_EXTENSIONOBJECT]; */
-/* 				} */
-/* 			} else if(0 == strncmp("ValueRank", attr[i], strlen("ValueRank"))) */
-/* 				dst->valueRank = atoi(attr[i + 1]); */
-/* 			else if(0 == strncmp("ParentNodeId", attr[i], strlen("ParentNodeId"))) { */
-/* 				// FIXME: this seems to be redundant to the hasProperty-reference */
-/* 			} else if(0 == strncmp("BrowseName", attr[i], strlen("BrowseName"))) { */
-/* 				UA_String_copycstring(attr[i + 1], &(dst->browseName.name)); */
-/* 				dst->browseName.namespaceIndex = 0; */
-/* 			} else if(0 == strncmp("DisplayName", attr[i], strlen("DisplayName"))) { */
-/* 				UA_String_copycstring(attr[i + 1], &(dst->displayName.text)); */
-/* 				dst->displayName.encodingMask = UA_LOCALIZEDTEXT_ENCODINGMASKTYPE_TEXT; */
-/* 			} else if(0 == strncmp("Description", attr[i], strlen("Description"))) { */
-/* 				UA_String_copycstring(attr[i + 1], &(dst->description.text)); */
-/* 				dst->description.encodingMask = UA_LOCALIZEDTEXT_ENCODINGMASKTYPE_TEXT; */
-/* 			} else { */
-/* 				DBG_ERR(XML_Stack_print(s)); */
-/* 				DBG_ERR(printf("%s - unknown attribute\n", attr[i])); */
-/* 			} */
-/* 		} */
-/* 	} else { */
-/* 		if(s->parent[s->depth - 1].activeChild == 5 && attr != UA_NULL) {  // References */
-/* 			UA_TypedArray *array = (UA_TypedArray *)attr; */
-/* 			DBG(printf("UA_VariableNode_decodeXml - finished references=%p, size=%d\n", (void *)array, */
-/* 			           (array == UA_NULL) ? -1 : array->size)); */
-/* 			dst->referencesSize = array->size; */
-/* 			dst->references     = (UA_ReferenceNode *)array->elements; */
-/* 			s->parent[s->depth - 1].children[s->parent[s->depth - 1].activeChild].obj = UA_NULL; */
-/* 		} */
-/* 	} */
-/* 	return UA_SUCCESS; */
-/* } */
-
-void print_node(UA_Node const *node) {
-	if(node != UA_NULL) {
-=======
 UA_Int32 UA_LocalizedText_decodeXML(XML_Stack* s, XML_Attr* attr, UA_LocalizedText* dst, _Bool isStart) {
 	DBG_VERBOSE(printf("UA_LocalizedText entered with dst=%p,isStart=%d\n", (void* ) dst, isStart));
 	UA_UInt32 i;
@@ -1061,7 +730,6 @@
 
 void print_node(UA_Node const * node) {
 	if (node != UA_NULL) {
->>>>>>> 1c491aac
 		UA_NodeId_printf("node.nodeId=", &(node->nodeId));
 		printf("\t.browseName='%.*s'\n", node->browseName.name.length, node->browseName.name.data);
 		printf("\t.displayName='%.*s'\n", node->displayName.text.length, node->displayName.text.data);
@@ -1202,21 +870,12 @@
 	return UA_SUCCESS;
 }
 
-<<<<<<< HEAD
 UA_Int32 UA_NodeSet_decodeXmlFromStack(XML_Stack *s, XML_Attr *attr, UA_NodeSet *dst, _Bool isStart) {
 	DBG_VERBOSE(printf("UA_NodeSet entered with dst=%p,isStart=%d\n", (void * )dst, isStart));
 	if(isStart) {
 		if(dst == UA_NULL) {
 			UA_NodeSet_new(&dst, 99); // we don't really need the namespaceid for this..'
 			s->parent[s->depth - 1].children[s->parent[s->depth - 1].activeChild].obj = (void *)dst;
-=======
-UA_Int32 UA_NodeSet_decodeXML(XML_Stack* s, XML_Attr* attr, UA_NodeSet* dst, _Bool isStart) {
-	DBG_VERBOSE(printf("UA_NodeSet entered with dst=%p,isStart=%d\n", (void* ) dst, isStart));
-	if (isStart) {
-		if (dst == UA_NULL) {
-			UA_NodeSet_new(&dst, s->nsid);
-			s->parent[s->depth - 1].children[s->parent[s->depth - 1].activeChild].obj = (void*) dst;
->>>>>>> 1c491aac
 		}
 		s->parent[s->depth].len = 0;
 		XML_Stack_addChildHandler(s, "Aliases", strlen(
@@ -1244,16 +903,9 @@
 			           (aliases == UA_NULL) ? -1 : aliases->size));
 			s->aliases = aliases;
 			s->parent[s->depth - 1].children[s->parent[s->depth - 1].activeChild].obj = UA_NULL;
-<<<<<<< HEAD
-		} else if(attr != UA_NULL &&
-		          (s->parent[s->depth - 1].activeChild == 3 ||  s->parent[s->depth - 1].activeChild == 5)) {
-			UA_Node *node = (UA_Node *)attr;
-			DBG(printf("UA_NodeSet_decodeXml - finished node: node=%p\n", (void * )node));
-=======
 		} else {
 			UA_Node* node = (UA_Node*) attr;
 			DBG(printf("UA_NodeSet_decodeXML - finished node: node=%p\n", (void* )node));
->>>>>>> 1c491aac
 			Namespace_insert(dst->ns, node);
 			DBG(printf("UA_NodeSet_decodeXml - Inserting "));
 			DBG(print_node(node));
@@ -1306,35 +958,6 @@
 	return UA_TRUE;
 }
 
-<<<<<<< HEAD
-/* simulates startElement, endElement behaviour */
-void XML_Stack_handleText(void *data, const char *txt, int len) {
-	XML_Stack *s = (XML_Stack *)data;
-
-	if(len > 0 && !XML_isSpace(txt, len)) {
-		XML_Parent *cp = &(s->parent[s->depth]);
-		if(cp->textAttribIdx >= 0) {
-			cp->activeChild = cp->textAttribIdx;
-			char *buf; // need to copy txt to add 0 as string terminator
-			UA_alloc((void ** )&buf, len + 1);
-			strncpy(buf, txt, len);
-			buf[len] = 0;
-			XML_Attr attr[3] = { cp->textAttrib, buf, UA_NULL };
-			DBG(printf("handleText @ %s calls start elementHandler %s with dst=%p, buf={%s}\n", XML_Stack_path(s),
-			           cp->children[cp->activeChild].name, cp->children[cp->activeChild].obj, buf));
-			cp->children[cp->activeChild].elementHandler(s, attr, cp->children[cp->activeChild].obj, TRUE);
-			// FIXME: The indices of this call are simply wrong
-			// DBG_VERBOSE(printf("handleText calls finish elementHandler %s with dst=%p, attr=(nil)\n", cp->children[cp->activeChild].name, cp->children[cp->activeChild].obj));
-			// cp->children[cp->activeChild].elementHandler(s, UA_NULL, cp->children[cp->activeChild].obj, FALSE);
-
-			if(s->parent[s->depth-1].activeChild > 0) {
-				// FIXME: actually we'd like to have something like the following, won't we?
-				// XML_Stack_endElement(data, cp->children[cp->activeChild].name);
-				XML_child *c = &(s->parent[s->depth-1].children[s->parent[s->depth-1].activeChild]);
-				c->elementHandler(s, UA_NULL, c->obj, FALSE);
-			}
-			UA_free(buf);
-=======
 /* gather text */
 void XML_Stack_handleText(void * data, const char *txt, int len) {
 	XML_Stack* s = (XML_Stack*) data;
@@ -1349,7 +972,6 @@
 		UA_list_addPayloadToBack(&(cp->textGatherList), (void*) dst);
 		if (cp->totalGatherLength == -1) {
 			cp->totalGatherLength = len;
->>>>>>> 1c491aac
 		} else {
 			cp->totalGatherLength += len;
 		}
@@ -1367,10 +989,6 @@
 void XML_Stack_endElement(void *data, const char *el) {
 	XML_Stack *s = (XML_Stack *)data;
 
-<<<<<<< HEAD
-// the parent of the parent (pop) of the element knows the elementHandler, therefore depth-2!
-	if(s->depth > 1) {
-=======
 	XML_Parent* ce = &(s->parent[s->depth]);
 	if (ce->textAttribIdx >= 0 && ce->totalGatherLength > 0 ) {
 		ce->activeChild = ce->textAttribIdx;
@@ -1402,7 +1020,6 @@
 
 	// the parent of the parent (pop) of the element knows the elementHandler, therefore depth-2!
 	if (s->depth > 1) {
->>>>>>> 1c491aac
 		// inform parents elementHandler that everything is done
 		XML_Parent *cp  = &(s->parent[s->depth - 1]);
 		XML_Parent *cpp = &(s->parent[s->depth - 2]);
@@ -1418,8 +1035,6 @@
 		cp->activeChild = -1;
 	}
 	s->depth--;
-<<<<<<< HEAD
-=======
 }
 
 typedef UA_Int32 (*XML_Stack_Loader) (char* buf, int len);
@@ -1489,5 +1104,4 @@
 	theBuffer = buffer;
 	theBufferEnd = buffer + strlen(buffer) - 1;
 	return Namespace_loadXml(ns,nsid,rootName,readFromTheBuffer);
->>>>>>> 1c491aac
 }