--- conflicted
+++ resolved
@@ -1,10 +1,6 @@
 /* This Source Code Form is subject to the terms of the Mozilla Public
  * License, v. 2.0. If a copy of the MPL was not distributed with this
-<<<<<<< HEAD
  * file, You can obtain one at http://mozilla.org/MPL/2.0/. */
-=======
- * file, You can obtain one at http://mozilla.org/MPL/2.0/.*/
->>>>>>> 0fac6539
 
 #ifndef UA_TYPES_H_
 #define UA_TYPES_H_
