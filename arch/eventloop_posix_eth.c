/* This Source Code Form is subject to the terms of the Mozilla Public
 * License, v. 2.0. If a copy of the MPL was not distributed with this
 * file, You can obtain one at http://mozilla.org/MPL/2.0/.
 *
 *   Copyright 2018 (c) Kontron Europe GmbH (Author: Rudolf Hoyler)
 *   Copyright 2019-2020 (c) Kalycito Infotech Private Limited
 *   Copyright 2019-2020 (c) Wind River Systems, Inc.
 *   Copyright 2022 (c) Fraunhofer IOSB (Author: Julius Pfrommer)
 */

#include "eventloop_posix.h"
#include "eventloop_common.h"

#ifdef UA_ARCHITECTURE_POSIX

#include <arpa/inet.h> /* htons */
#include <net/ethernet.h> /* ETH_P_*/
#include <linux/if_packet.h>
#include <linux/net_tstamp.h> /* txtime */

/* Configuration parameters */
<<<<<<< HEAD

#define ETH_MANAGERPARAMS 2

static UA_KeyValueRestriction ethManagerParams[ETH_MANAGERPARAMS] = {
    {{0, UA_STRING_STATIC("recv-bufsize")}, &UA_TYPES[UA_TYPES_UINT32], false, true, false},
    {{0, UA_STRING_STATIC("send-bufsize")}, &UA_TYPES[UA_TYPES_UINT32], false, true, false}
};

#define ETH_PARAMETERSSIZE 14
=======
#define ETH_PARAMETERSSIZE 9
>>>>>>> 3f369273
#define ETH_PARAMINDEX_ADDR 0
#define ETH_PARAMINDEX_LISTEN 1
#define ETH_PARAMINDEX_IFACE 2
#define ETH_PARAMINDEX_ETHERTYPE 3
#define ETH_PARAMINDEX_VID 4
#define ETH_PARAMINDEX_PCP 5
#define ETH_PARAMINDEX_DEI 6
#define ETH_PARAMINDEX_PROMISCUOUS 7
<<<<<<< HEAD
#define ETH_PARAMINDEX_PRIORITY 8
#define ETH_PARAMINDEX_TXTIME_ENABLE 9
#define ETH_PARAMINDEX_TXTIME_FLAGS 10
#define ETH_PARAMINDEX_TXTIME 11
#define ETH_PARAMINDEX_TXTIME_PICO 12
#define ETH_PARAMINDEX_TXTIME_DROP 13

static UA_KeyValueRestriction ethConnectionParams[ETH_PARAMETERSSIZE+1] = {
=======
#define ETH_PARAMINDEX_VALIDATE 8

static UA_KeyValueRestriction ETHConfigParameters[ETH_PARAMETERSSIZE+1] = {
>>>>>>> 3f369273
    {{0, UA_STRING_STATIC("address")}, &UA_TYPES[UA_TYPES_STRING], false, true, false},
    {{0, UA_STRING_STATIC("listen")}, &UA_TYPES[UA_TYPES_BOOLEAN], false, true, false},
    {{0, UA_STRING_STATIC("interface")}, &UA_TYPES[UA_TYPES_STRING], true, true, false},
    {{0, UA_STRING_STATIC("ethertype")}, &UA_TYPES[UA_TYPES_UINT16], false, true, false},
    {{0, UA_STRING_STATIC("vid")}, &UA_TYPES[UA_TYPES_UINT16], false, true, false},
    {{0, UA_STRING_STATIC("pcp")}, &UA_TYPES[UA_TYPES_BYTE], false, true, false},
    {{0, UA_STRING_STATIC("dei")}, &UA_TYPES[UA_TYPES_BOOLEAN], false, true, false},
    {{0, UA_STRING_STATIC("promiscuous")}, &UA_TYPES[UA_TYPES_BOOLEAN], false, true, false},
<<<<<<< HEAD
    {{0, UA_STRING_STATIC("priority")}, &UA_TYPES[UA_TYPES_UINT32], false, true, false},
    {{0, UA_STRING_STATIC("txtime-enable")}, &UA_TYPES[UA_TYPES_BOOLEAN], false, true, false},
    {{0, UA_STRING_STATIC("txtime-flags")}, &UA_TYPES[UA_TYPES_UINT32], false, true, false},
    {{0, UA_STRING_STATIC("txtime")}, &UA_TYPES[UA_TYPES_DATETIME], false, true, false},
    {{0, UA_STRING_STATIC("txtime-pico")}, &UA_TYPES[UA_TYPES_UINT16], false, true, false},
    {{0, UA_STRING_STATIC("txtime-drop-late")}, &UA_TYPES[UA_TYPES_BOOLEAN], false, true, false},
=======
    {{0, UA_STRING_STATIC("validate")}, &UA_TYPES[UA_TYPES_BOOLEAN], false, true, false},
>>>>>>> 3f369273
    /* Duplicated address parameter with a scalar value required. For the send-socket case. */
    {{0, UA_STRING_STATIC("address")}, &UA_TYPES[UA_TYPES_STRING], true, true, false},
};

#define UA_ETH_MAXHEADERLENGTH (2*ETHER_ADDR_LEN)+4+2+2

typedef struct {
    UA_RegisteredFD rfd;

    UA_ConnectionManager_connectionCallback applicationCB;
    void *application;
    void *context;

    struct sockaddr_ll sll;
    /* The Ethernet header to prepend for sending frames is precomputed and reused.
     * The length field (the last 2 byte) is adjusted.
     * - 2 * ETHER_ADDR_LEN: destination and source
     * - 4 byte: VLAN tagging (optional)
     * - 2 byte: EtherType (optional)
     * - 2 byte: length */
    unsigned char header[UA_ETH_MAXHEADERLENGTH];
    unsigned char headerSize;
    unsigned char lengthOffset; /* No length field if zero */

    UA_Boolean txtimeEnabled;
} ETH_FD;

/* The format of a Ethernet address is six groups of hexadecimal digits,
 * separated by hyphens (e.g. 01-23-45-67-89-ab). */
static UA_StatusCode
parseEthAddress(const UA_String *buf, UA_Byte *addr) {
    size_t curr = 0, idx = 0;
    for(; idx < ETHER_ADDR_LEN; idx++) {
        UA_UInt32 value;
        size_t progress = UA_readNumberWithBase(&buf->data[curr],
                                                buf->length - curr, &value, 16);
        if(progress == 0 || value > (long)0xff)
            return UA_STATUSCODE_BADINTERNALERROR;

        addr[idx] = (UA_Byte) value;

        curr += progress;
        if(curr == buf->length)
            break;

        if(buf->data[curr] != '-')
            return UA_STATUSCODE_BADINTERNALERROR;

        curr++; /* skip '-' */
    }

    if(idx != (ETH_ALEN-1))
        return UA_STATUSCODE_BADINTERNALERROR;

    return UA_STATUSCODE_GOOD;
}

static UA_Boolean
isMulticastEthAddress(const UA_Byte *address) {
    if((address[0] & 1) == 0)
        return false; /* Unicast address */
    for(size_t i = 0; i < ETHER_ADDR_LEN; i++) {
        if(address[i] != 0xff)
            return true; /* Not broadcast address ff-ff-ff-ff-ff-ff */
    }
    return false;
}

static void
setAddrString(unsigned char addrStr[18], unsigned char addr[ETHER_ADDR_LEN]) {
    mp_snprintf((char*)addrStr, 18, "%02x-%02x-%02x-%02x-%02x-%02x",
                addr[0], addr[1], addr[2], addr[3], addr[4], addr[5]);
}

/* Return zero if parsing failed */
static size_t
parseETHHeader(const UA_ByteString *buf,
               unsigned char destAddr[ETHER_ADDR_LEN],
               unsigned char sourceAddr[ETHER_ADDR_LEN],
               UA_UInt16 *etherType, UA_UInt16 *vid,
               UA_Byte *pcp, UA_Boolean *dei) {
    if(buf->length < (2 * ETHER_ADDR_LEN)+2)
        return 0;

    /* Parse "normal" Ethernet header */
    memcpy(destAddr, buf->data, ETHER_ADDR_LEN);
    memcpy(sourceAddr, &buf->data[ETHER_ADDR_LEN], ETHER_ADDR_LEN);
    size_t pos = 2 * ETHER_ADDR_LEN;
    UA_UInt16 length = ntohs(*(UA_UInt16*)&buf->data[pos]);
    pos += 2;

    /* No EtherType and no VLAN */
    if(length <= 1500)
        return pos;

    /* Parse 802.1Q VLAN header */
    if(length == 0x8100) {
        if(buf->length < (2 * ETHER_ADDR_LEN)+2+4)
            return 0;
        pos += 2;
        UA_UInt16 vlan = ntohs(*(UA_UInt16*)&buf->data[pos]);
        *pcp = 0x07 & vlan;
        *dei = 0x01 & (vlan >> 3);
        *vid = vlan >> 4;
        pos += 2;
        length = ntohs(*(UA_UInt16*)&buf->data[pos]);
    }

    /* Set the EtherType if it is set */
    if(length > 1500)
        *etherType = length;

    return pos;
}

static unsigned char
setETHHeader(unsigned char *buf,
             unsigned char destAddr[ETHER_ADDR_LEN],
             unsigned char sourceAddr[ETHER_ADDR_LEN],
             UA_UInt16 etherType, UA_UInt16 vid,
             UA_Byte pcp, UA_Boolean dei, unsigned char *lengthOffset) {
    /* Set dest and source address */
    size_t pos = 0;
    memcpy(buf, destAddr, ETHER_ADDR_LEN);
    pos += ETHER_ADDR_LEN;
    memcpy(&buf[pos], destAddr, ETHER_ADDR_LEN);
    pos += ETHER_ADDR_LEN;

    /* Set the 802.1Q VLAN header */
    if(vid > 0 && vid != ETH_P_ALL) {
        *(UA_UInt16*)&buf[pos] = htons(0x8100);
        pos += 2;
        UA_UInt16 vlan = (UA_UInt16)((UA_UInt16)pcp + (((UA_UInt16)dei) << 3) + (vid << 4));
        *(UA_UInt16*)&buf[pos] = htons(vlan);
        pos += 2;
    }

    /* Set the Ethertype or store the offset for the length field */
    if(etherType == 0 || etherType == ETH_P_ALL) {
        *lengthOffset = (unsigned char)pos;
    } else {
        *(UA_UInt16*)&buf[pos] = htons(etherType);
    }
    pos += 2;
    return (unsigned char)pos;
}

static UA_StatusCode
ETH_allocNetworkBuffer(UA_ConnectionManager *cm, uintptr_t connectionId,
                       UA_ByteString *buf, size_t bufSize) {
    /* Get the ETH_FD */
    UA_POSIXConnectionManager *pcm = (UA_POSIXConnectionManager*)cm;
    UA_FD fd = (UA_FD)connectionId;
    ETH_FD *erfd = (ETH_FD*)ZIP_FIND(UA_FDTree, &pcm->fds, &fd);
    if(!erfd)
        return UA_STATUSCODE_BADCONNECTIONREJECTED;

    /* Allocate the buffer with the hidden Ethernet header in front */
    UA_StatusCode res =
        UA_EventLoopPOSIX_allocNetworkBuffer(cm, connectionId, buf,
                                             bufSize + erfd->headerSize);
    if(UA_LIKELY(res == UA_STATUSCODE_GOOD)) {
        buf->data   += erfd->headerSize;
        buf->length -= erfd->headerSize;
    }
    return res;
}

static void
ETH_freeNetworkBuffer(UA_ConnectionManager *cm, uintptr_t connectionId,
                      UA_ByteString *buf) {
    /* Get the ETH_FD */
    UA_POSIXConnectionManager *pcm = (UA_POSIXConnectionManager*)cm;
    UA_FD fd = (UA_FD)connectionId;
    ETH_FD *erfd = (ETH_FD*)ZIP_FIND(UA_FDTree, &pcm->fds, &fd);
    if(!erfd)
        return;

    /* Unhide the Ethernet header and free */
    buf->data   -= erfd->headerSize;
    buf->length += erfd->headerSize;
    UA_EventLoopPOSIX_freeNetworkBuffer(cm, connectionId, buf);
}

/* Test if the ConnectionManager can be stopped */
static void
ETH_checkStopped(UA_POSIXConnectionManager *pcm) {
    UA_LOCK_ASSERT(&((UA_EventLoopPOSIX*)pcm->cm.eventSource.eventLoop)->elMutex, 1);

    if(pcm->fdsSize == 0 &&
       pcm->cm.eventSource.state == UA_EVENTSOURCESTATE_STOPPING) {
        UA_LOG_DEBUG(pcm->cm.eventSource.eventLoop->logger, UA_LOGCATEGORY_NETWORK,
                     "ETH\t| All sockets closed, the EventLoop has stopped");
        pcm->cm.eventSource.state = UA_EVENTSOURCESTATE_STOPPED;
    }
}

/* This method must not be called from the application directly, but from within
 * the EventLoop. Otherwise we cannot be sure whether the file descriptor is
 * still used after calling close. */
static void
ETH_close(UA_POSIXConnectionManager *pcm, ETH_FD *conn) {
    UA_EventLoopPOSIX *el = (UA_EventLoopPOSIX*)pcm->cm.eventSource.eventLoop;
    UA_LOCK_ASSERT(&el->elMutex, 1);

    UA_LOG_DEBUG(el->eventLoop.logger, UA_LOGCATEGORY_NETWORK,
                 "ETH %u\t| Closing connection",
                 (unsigned)conn->rfd.fd);

    /* Deregister from the EventLoop */
    UA_EventLoopPOSIX_deregisterFD(el, &conn->rfd);

    /* Deregister internally */
    ZIP_REMOVE(UA_FDTree, &pcm->fds, &conn->rfd);
    UA_assert(pcm->fdsSize > 0);
    pcm->fdsSize--;

    /* Signal closing to the application */
    UA_UNLOCK(&el->elMutex);
    conn->applicationCB(&pcm->cm, (uintptr_t)conn->rfd.fd,
                        conn->application, &conn->context,
                        UA_CONNECTIONSTATE_CLOSING,
                        &UA_KEYVALUEMAP_NULL, UA_BYTESTRING_NULL);
    UA_LOCK(&el->elMutex);

    /* Close the socket */
    int ret = UA_close(conn->rfd.fd);
    if(ret == 0) {
        UA_LOG_INFO(el->eventLoop.logger, UA_LOGCATEGORY_NETWORK,
                    "ETH %u\t| Socket closed", (unsigned)conn->rfd.fd);
    } else {
        UA_LOG_SOCKET_ERRNO_WRAP(
           UA_LOG_WARNING(el->eventLoop.logger, UA_LOGCATEGORY_NETWORK,
                          "ETH %u\t| Could not close the socket (%s)",
                          (unsigned)conn->rfd.fd, errno_str));
    }

    /* Don't call free here. This might be done automatically via the delayed
     * callback that calls ETH_close. */
    /* UA_free(rfd); */

    /* Stop if the ucm is stopping and this was the last open socket */
    ETH_checkStopped(pcm);
}

static void
ETH_delayedClose(void *application, void *context) {
    UA_POSIXConnectionManager *pcm = (UA_POSIXConnectionManager*)application;
    UA_EventLoopPOSIX *el = (UA_EventLoopPOSIX*)pcm->cm.eventSource.eventLoop;
    ETH_FD *conn = (ETH_FD*)context;
    UA_LOG_DEBUG(el->eventLoop.logger, UA_LOGCATEGORY_EVENTLOOP,
                 "ETH %u\t| Delayed closing of the connection",
                 (unsigned)conn->rfd.fd);
    UA_LOCK(&el->elMutex);
    ETH_close(pcm, conn);
    UA_UNLOCK(&el->elMutex);
    UA_free(conn);
}

/* Gets called when a socket receives data or closes */
static void
ETH_connectionSocketCallback(UA_ConnectionManager *cm, UA_RegisteredFD *rfd,
                             short event) {
    UA_POSIXConnectionManager *pcm = (UA_POSIXConnectionManager*)cm;
    UA_EventLoopPOSIX *el = (UA_EventLoopPOSIX*)cm->eventSource.eventLoop;
    UA_LOCK_ASSERT(&el->elMutex, 1);

    ETH_FD *conn = (ETH_FD*)rfd;
    if(event == UA_FDEVENT_ERR) {
        UA_LOG_SOCKET_ERRNO_WRAP(
           UA_LOG_DEBUG(el->eventLoop.logger, UA_LOGCATEGORY_NETWORK,
                        "ETH %u\t| recv signaled the socket was shutdown (%s)",
                        (unsigned)rfd->fd, errno_str));
        ETH_close(pcm, conn);
        UA_free(rfd);
        return;
    }

    /* Use the already allocated receive-buffer */
    UA_ByteString response = pcm->rxBuffer;;

    /* Receive */
#ifndef _WIN32
    ssize_t ret = UA_recv(rfd->fd, (char*)response.data,
                          response.length, MSG_DONTWAIT);
#else
    int ret = UA_recv(rfd->fd, (char*)response.data,
                      response.length, MSG_DONTWAIT);
#endif

    /* Receive has failed */
    if(ret <= 0) {
        if(UA_ERRNO == UA_INTERRUPTED)
            return;

        /* Orderly shutdown of the socket. We can immediately close as no method
         * "below" in the call stack will use the socket in this iteration of
         * the EventLoop. */
        UA_LOG_SOCKET_ERRNO_WRAP(
           UA_LOG_DEBUG(el->eventLoop.logger, UA_LOGCATEGORY_NETWORK,
                        "ETH %u\t| recv signaled the socket was shutdown (%s)",
                        (unsigned)rfd->fd, errno_str));
        ETH_close(pcm, conn);
        UA_free(rfd);
        return;
    }

    UA_LOG_DEBUG(el->eventLoop.logger, UA_LOGCATEGORY_NETWORK,
                 "ETH %u\t| Received message of size %u",
                 (unsigned)rfd->fd, (unsigned)ret);

    response.length = (size_t)ret;

    /* Parse the Ethernet header */
    unsigned char destAddr[ETHER_ADDR_LEN];
    unsigned char sourceAddr[ETHER_ADDR_LEN];
    UA_UInt16 etherType = 0;
    UA_UInt16 vid = 0;
    UA_Byte pcp = 0;
    UA_Boolean dei = 0;
    size_t headerSize = parseETHHeader(&response, destAddr, sourceAddr,
                                       &etherType, &vid, &pcp, &dei);
    if(headerSize == 0)
        return;

    /* Set up the parameter arguments passed to the application */
    unsigned char destAddrBytes[18];
    unsigned char sourceAddrBytes[18];
    setAddrString(destAddrBytes, destAddr);
    setAddrString(sourceAddrBytes, sourceAddr);
    UA_String destAddrStr = {17, destAddrBytes};
    UA_String sourceAddrStr = {17, sourceAddrBytes};

    size_t paramsSize = 2;
    UA_KeyValuePair params[6];
    params[0].key = UA_QUALIFIEDNAME(0, "destination-address");
    UA_Variant_setScalar(&params[0].value, &destAddrStr, &UA_TYPES[UA_TYPES_STRING]);
    params[1].key = UA_QUALIFIEDNAME(0, "source-address");
    UA_Variant_setScalar(&params[1].value, &sourceAddrStr, &UA_TYPES[UA_TYPES_STRING]);

    if(etherType > 0) {
        params[2].key = UA_QUALIFIEDNAME(0, "ethertype");
        UA_Variant_setScalar(&params[1].value, &etherType, &UA_TYPES[UA_TYPES_UINT16]);
        paramsSize++;
    }

    if(vid > 0) {
        params[paramsSize].key = UA_QUALIFIEDNAME(0, "vid");
        UA_Variant_setScalar(&params[paramsSize].value, &vid, &UA_TYPES[UA_TYPES_UINT16]);
        params[paramsSize+1].key = UA_QUALIFIEDNAME(0, "pcp");
        UA_Variant_setScalar(&params[paramsSize+1].value, &pcp, &UA_TYPES[UA_TYPES_BYTE]);
        params[paramsSize+2].key = UA_QUALIFIEDNAME(0, "dei");
        UA_Variant_setScalar(&params[paramsSize+2].value, &dei, &UA_TYPES[UA_TYPES_BOOLEAN]);
        paramsSize += 3;
    }

    /* Callback to the application layer with the Ethernet header hidden */
    UA_KeyValueMap map = {paramsSize, params};
    response.data += headerSize;
    response.length -= headerSize;
    UA_UNLOCK(&el->elMutex);
    conn->applicationCB(cm, (uintptr_t)rfd->fd, conn->application, &conn->context,
                        UA_CONNECTIONSTATE_ESTABLISHED, &map, response);
    UA_LOCK(&el->elMutex);
    response.data -= headerSize;
    response.length += headerSize;
}

static UA_StatusCode
ETH_openListenConnection(UA_EventLoopPOSIX *el, ETH_FD *conn,
                         const UA_KeyValueMap *params,
                         int ifindex, UA_UInt16 etherType,
                         UA_Boolean validate) {
    UA_LOCK_ASSERT(&el->elMutex, 1);

    /* Bind the socket to interface and EtherType. Don't receive anything else. */
    struct sockaddr_ll sll;
    memset(&sll, 0, sizeof(struct sockaddr_ll));
    sll.sll_family = AF_PACKET;
    sll.sll_protocol = htons(etherType);
    sll.sll_ifindex = ifindex;
    if(!validate && bind(conn->rfd.fd, (struct sockaddr*)&sll, sizeof(sll)) < 0)
        return UA_STATUSCODE_BADINTERNALERROR;

    /* Immediately register for listen events. Don't have to wait for a
     * connection to open. */
    conn->rfd.listenEvents = UA_FDEVENT_IN;

    /* Set receiving to promiscuous (all target host addresses) */
    const UA_Boolean *promiscuous = (const UA_Boolean*)
        UA_KeyValueMap_getScalar(params, ethConnectionParams[ETH_PARAMINDEX_PROMISCUOUS].name,
                                 &UA_TYPES[UA_TYPES_BOOLEAN]);
    if(promiscuous && *promiscuous) {
        struct packet_mreq mreq;
        memset(&mreq, 0, sizeof(struct packet_mreq));
        mreq.mr_ifindex = ifindex;
        mreq.mr_type = PACKET_MR_PROMISC;
        int ret = setsockopt(conn->rfd.fd, SOL_PACKET, PACKET_ADD_MEMBERSHIP,
                             &mreq, sizeof(mreq));
        if(ret < 0) {
            UA_LOG_SOCKET_ERRNO_WRAP(
               UA_LOG_ERROR(el->eventLoop.logger, UA_LOGCATEGORY_NETWORK,
                            "ETH %u\t| Could not set raw socket to promiscuous mode %s",
                            (unsigned)conn->rfd.fd, errno_str));
            return UA_STATUSCODE_BADINTERNALERROR;
        } else {
            UA_LOG_INFO(el->eventLoop.logger, UA_LOGCATEGORY_NETWORK,
                        "ETH %u\t| The socket was set to promiscuous mode",
                        (unsigned)conn->rfd.fd);
        }
    }

    /* Register for multicast if an address is defined */
    const UA_String *address = (const UA_String*)
        UA_KeyValueMap_getScalar(params, ethConnectionParams[ETH_PARAMINDEX_ADDR].name,
                                 &UA_TYPES[UA_TYPES_STRING]);
    if(address) {
        UA_Byte addr[ETHER_ADDR_LEN];
        UA_StatusCode res = parseEthAddress(address, addr);
        if(res != UA_STATUSCODE_GOOD) {
            UA_LOG_ERROR(el->eventLoop.logger, UA_LOGCATEGORY_NETWORK,
                         "ETH\t| Address for listening cannot be parsed");
            return res;
        }

        if(!isMulticastEthAddress(addr)) {
            UA_LOG_WARNING(el->eventLoop.logger, UA_LOGCATEGORY_NETWORK,
                         "ETH\t| Address for listening is not a multicast address. Ignoring.");
            return UA_STATUSCODE_GOOD;
        }

        struct packet_mreq mreq;
        memset(&mreq, 0, sizeof(struct packet_mreq));
        mreq.mr_ifindex = ifindex;
        mreq.mr_type = PACKET_MR_MULTICAST;
        mreq.mr_alen = ETH_ALEN;
        memcpy(mreq.mr_address, addr, ETHER_ADDR_LEN);
        if(!validate && UA_setsockopt(conn->rfd.fd, SOL_PACKET, PACKET_ADD_MEMBERSHIP,
                                      (char *)&mreq, sizeof(mreq)) < 0) {
            UA_LOG_SOCKET_ERRNO_WRAP(
               UA_LOG_ERROR(el->eventLoop.logger, UA_LOGCATEGORY_NETWORK,
                            "ETH\t| Registering for multicast failed with error %s",
                            errno_str));
            return UA_STATUSCODE_BADINTERNALERROR;
        }
    }

    UA_LOG_INFO(el->eventLoop.logger, UA_LOGCATEGORY_NETWORK,
                "ETH %u\t| Opened an Ethernet listen socket",
                (unsigned)conn->rfd.fd);

    return UA_STATUSCODE_GOOD;
}

static UA_StatusCode
ETH_openSendConnection(UA_EventLoopPOSIX *el, ETH_FD *conn, const UA_KeyValueMap *params,
                       UA_Byte source[ETHER_ADDR_LEN], int ifindex, UA_UInt16 etherType) {
    UA_LOCK_ASSERT(&el->elMutex, 1);

    /* Parse the target address (has to exist) */
    const UA_String *address = (const UA_String*)
        UA_KeyValueMap_getScalar(params, ethConnectionParams[ETH_PARAMINDEX_ADDR].name,
                                 &UA_TYPES[UA_TYPES_STRING]);
    UA_Byte dest[ETHER_ADDR_LEN];
    UA_StatusCode res = parseEthAddress(address, dest);
    if(res != UA_STATUSCODE_GOOD) {
        UA_LOG_ERROR(el->eventLoop.logger, UA_LOGCATEGORY_NETWORK,
                     "ETH\t| Could not parse the Ethernet address \"%.*s\"",
                     (int)address->length, (char*)address->data);
        return res;
    }

    /* Get the VLAN config */
    UA_UInt16 vid = 0;
    UA_Byte pcp = 0;
    UA_Boolean eid = false;

    const UA_UInt16 *vidp = (const UA_UInt16*)
        UA_KeyValueMap_getScalar(params, ethConnectionParams[ETH_PARAMINDEX_VID].name,
                                 &UA_TYPES[UA_TYPES_UINT16]);
    if(vidp)
        vid = *vidp;

    const UA_Byte *pcpp = (const UA_Byte*)
        UA_KeyValueMap_getScalar(params, ethConnectionParams[ETH_PARAMINDEX_PCP].name,
                                 &UA_TYPES[UA_TYPES_BYTE]);
    if(pcpp)
        pcp = *pcpp;

    const UA_Boolean *eidp = (const UA_Boolean*)
        UA_KeyValueMap_getScalar(params, ethConnectionParams[ETH_PARAMINDEX_DEI].name,
                                 &UA_TYPES[UA_TYPES_BOOLEAN]);
    if(eidp)
        eid = *eidp;

    /* Store the structure for sendto */
    conn->sll.sll_ifindex = ifindex;
	conn->sll.sll_halen = ETH_ALEN;
    memcpy(conn->sll.sll_addr, dest, ETHER_ADDR_LEN);

    /* Generate the Ethernet header */
    conn->headerSize = setETHHeader(conn->header, dest, source, etherType,
                                    vid, pcp, eid, &conn->lengthOffset);

    /* Set the send priority if defined */
    const UA_Int32 *soPriority = (const UA_Int32*)
        UA_KeyValueMap_getScalar(params, ethConnectionParams[ETH_PARAMINDEX_PRIORITY].name,
                                 &UA_TYPES[UA_TYPES_INT32]);
    if(soPriority) {
        int prioRes = setsockopt(conn->rfd.fd, SOL_SOCKET, SO_PRIORITY,
                                 soPriority, sizeof(int));
        if(prioRes != 0) {
            UA_LOG_SOCKET_ERRNO_WRAP(
               UA_LOG_ERROR(el->eventLoop.logger, UA_LOGCATEGORY_NETWORK,
                            "setsockopt SO_PRIORITY failed with error %s", errno_str));
            return UA_STATUSCODE_BADINTERNALERROR;
        }
    }

    /* Enable txtime sending */
    const UA_Boolean *txtime_enable = (const UA_Boolean*)
        UA_KeyValueMap_getScalar(params,
                                 ethConnectionParams[ETH_PARAMINDEX_TXTIME_ENABLE].name,
                                 &UA_TYPES[UA_TYPES_BOOLEAN]);
    const UA_UInt32 *txtime_flags = (const UA_UInt32*)
        UA_KeyValueMap_getScalar(params,
                                 ethConnectionParams[ETH_PARAMINDEX_TXTIME_FLAGS].name,
                                 &UA_TYPES[UA_TYPES_UINT32]);
    if(txtime_enable && *txtime_enable) {
#ifndef SO_TXTIME
        UA_LOG_WARNING(el->eventLoop.logger, UA_LOGCATEGORY_NETWORK,
                       "ETH %u\t| txtime feature not supported",
                       (unsigned)conn->rfd.fd);
#else
        struct sock_txtime so_txtime_val;
        memset(&so_txtime_val, 0, sizeof(struct sock_txtime));
        so_txtime_val.clockid = el->clockSourceMonotonic;
        so_txtime_val.flags = SOF_TXTIME_REPORT_ERRORS;
        if(txtime_flags)
            so_txtime_val.flags = *txtime_flags;
        if(setsockopt(conn->rfd.fd, SOL_SOCKET, SO_TXTIME,
                      &so_txtime_val, sizeof(so_txtime_val)) == 0) {
            conn->txtimeEnabled = true;
        } else {
            UA_LOG_SOCKET_ERRNO_WRAP(
               UA_LOG_WARNING(el->eventLoop.logger, UA_LOGCATEGORY_NETWORK,
                              "ETH %u\t| Could not enable txtime (%s)",
                              (unsigned)conn->rfd.fd, errno_str));
        }
#endif
    }

    /* Done creating the socket */
    UA_LOG_INFO(el->eventLoop.logger, UA_LOGCATEGORY_NETWORK,
                "ETH %u\t| Opened an Ethernet send socket",
                (unsigned)conn->rfd.fd);

    return UA_STATUSCODE_GOOD;
}

static UA_StatusCode
ETH_openConnection(UA_ConnectionManager *cm, const UA_KeyValueMap *params,
                   void *application, void *context,
                   UA_ConnectionManager_connectionCallback connectionCallback) {
    UA_POSIXConnectionManager *pcm = (UA_POSIXConnectionManager*)cm;
    UA_EventLoopPOSIX *el = (UA_EventLoopPOSIX *)cm->eventSource.eventLoop;

    UA_LOCK(&el->elMutex);

    /* Listen or send connection? */
    const UA_Boolean *listen = (const UA_Boolean*)
        UA_KeyValueMap_getScalar(params,
                                 ethConnectionParams[ETH_PARAMINDEX_LISTEN].name,
                                 &UA_TYPES[UA_TYPES_BOOLEAN]);
    size_t ethParamRestrictions = ETH_PARAMETERSSIZE;
    if(!listen || !*listen)
        ethParamRestrictions++; /* Use the last restriction only for send connections */

    /* Validate the parameters */
    UA_StatusCode res =
        UA_KeyValueRestriction_validate(el->eventLoop.logger, "ETH", ethConnectionParams,
                                        ethParamRestrictions, params);
    if(res != UA_STATUSCODE_GOOD) {
        UA_UNLOCK(&el->elMutex);
        return res;
    }

    /* Only validate the parameters? */
    UA_Boolean validate = false;
    const UA_Boolean *validateParam = (const UA_Boolean*)
        UA_KeyValueMap_getScalar(params,
                                 ETHConfigParameters[ETH_PARAMINDEX_VALIDATE].name,
                                 &UA_TYPES[UA_TYPES_BOOLEAN]);
    if(validateParam)
        validate = *validateParam;

    /* Get the EtherType parameter */
    UA_UInt16 etherType = ETH_P_ALL;
    const UA_UInt16 *etParam =  (const UA_UInt16*)
        UA_KeyValueMap_getScalar(params,
                                 ethConnectionParams[ETH_PARAMINDEX_ETHERTYPE].name,
                                 &UA_TYPES[UA_TYPES_UINT16]);
    if(etParam)
        etherType = *etParam;

    /* Get the interface index */
    const UA_String *interface = (const UA_String*)
        UA_KeyValueMap_getScalar(params,
                                 ethConnectionParams[ETH_PARAMINDEX_IFACE].name,
                                 &UA_TYPES[UA_TYPES_STRING]);
    if(interface->length >= 128) {
        UA_UNLOCK(&el->elMutex);
        return UA_STATUSCODE_BADINTERNALERROR;
    }
    char ifname[128];
    memcpy(ifname, interface->data, interface->length);
    ifname[interface->length] = 0;
    int ifindex = (int)if_nametoindex(ifname);
    if(ifindex == 0) {
        UA_LOG_ERROR(el->eventLoop.logger, UA_LOGCATEGORY_NETWORK,
                     "ETH\t| Could not find the interface %s", ifname);
        UA_UNLOCK(&el->elMutex);
        return UA_STATUSCODE_BADINTERNALERROR;
    }

    /* Create the socket and add the basic configuration */
    ETH_FD *conn = NULL;
    UA_FD sockfd;
    if(listen && *listen)
        sockfd = socket(PF_PACKET, SOCK_RAW, htons(etherType));
    else
        sockfd = socket(PF_PACKET, SOCK_RAW, 0); /* Don't receive */
    if(sockfd == -1) {
        UA_LOG_ERROR(el->eventLoop.logger, UA_LOGCATEGORY_NETWORK,
                     "ETH\t| Could not create a raw Ethernet socket (are you root?)");
        UA_UNLOCK(&el->elMutex);
        return UA_STATUSCODE_BADINTERNALERROR;
    }
    res |= UA_EventLoopPOSIX_setReusable(sockfd);
    res |= UA_EventLoopPOSIX_setNonBlocking(sockfd);
    res |= UA_EventLoopPOSIX_setNoSigPipe(sockfd);
    if(res != UA_STATUSCODE_GOOD)
        goto cleanup;

    /* Create the FD object */
    conn = (ETH_FD*)UA_calloc(1, sizeof(ETH_FD));
    if(!conn) {
        res = UA_STATUSCODE_BADOUTOFMEMORY;
        goto cleanup;
    }

    conn->rfd.fd = sockfd;
    conn->rfd.es = &pcm->cm.eventSource;
    conn->rfd.eventSourceCB = (UA_FDCallback)ETH_connectionSocketCallback;
    conn->context = context;
    conn->application = application;
    conn->applicationCB = connectionCallback;

    /* Configure a listen or a send connection */
    if(!listen || !*listen) {
        /* Get the source address for the interface */
        struct ifreq ifr;
        memcpy(ifr.ifr_name, ifname, interface->length);
        ifr.ifr_name[interface->length] = 0;
        int result = ioctl(conn->rfd.fd, SIOCGIFHWADDR, &ifr);
        if(result == -1) {
            UA_LOG_SOCKET_ERRNO_WRAP(
               UA_LOG_ERROR(el->eventLoop.logger, UA_LOGCATEGORY_NETWORK,
                            "ETH %u\t| Cannot get the source address, %s",
                            (unsigned)conn->rfd.fd, errno_str));
            res = UA_STATUSCODE_BADCONNECTIONREJECTED;
            goto cleanup;
        }
        res = ETH_openSendConnection(el, conn, params,
                                     (unsigned char*)ifr.ifr_hwaddr.sa_data,
                                     ifindex, etherType);
    } else {
        res = ETH_openListenConnection(el, conn, params, ifindex, etherType, validate);
    }

    /* Don't actually open or shut down */
    if(validate || res != UA_STATUSCODE_GOOD)
        goto cleanup;

    /* Register in the EventLoop */
    res = UA_EventLoopPOSIX_registerFD(el, &conn->rfd);
    if(res != UA_STATUSCODE_GOOD)
        goto cleanup;

    /* Register locally */
    ZIP_INSERT(UA_FDTree, &pcm->fds, &conn->rfd);
    pcm->fdsSize++;

    /* Register the listen socket in the application */
    UA_UNLOCK(&el->elMutex);
    connectionCallback(cm, (uintptr_t)sockfd, application, &conn->context,
                       UA_CONNECTIONSTATE_ESTABLISHED, &UA_KEYVALUEMAP_NULL,
                       UA_BYTESTRING_NULL);
    return UA_STATUSCODE_GOOD;

 cleanup:
    UA_close(sockfd);
    UA_free(conn);
    UA_UNLOCK(&el->elMutex);
    return res;
}

static void
ETH_shutdown(UA_POSIXConnectionManager *pcm, ETH_FD *conn) {
    UA_EventLoopPOSIX *el = (UA_EventLoopPOSIX*)pcm->cm.eventSource.eventLoop;
    UA_LOCK_ASSERT(&((UA_EventLoopPOSIX*)pcm->cm.eventSource.eventLoop)->elMutex, 1);

    UA_DelayedCallback *dc = &conn->rfd.dc;
    if(dc->callback) {
        UA_LOG_INFO(el->eventLoop.logger, UA_LOGCATEGORY_NETWORK,
                    "ETH %u\t| Cannot close - already closing",
                    (unsigned)conn->rfd.fd);
        return;
    }

    UA_LOG_DEBUG(el->eventLoop.logger, UA_LOGCATEGORY_NETWORK,
                 "ETH %u\t| Shutdown called", (unsigned)conn->rfd.fd);

    dc->callback = ETH_delayedClose;
    dc->application = pcm;
    dc->context = conn;

    /* Don't use the "public" el->addDelayedCallback. It takes a lock. */
    dc->next = el->delayedCallbacks;
    el->delayedCallbacks = dc;
}

static UA_StatusCode
ETH_shutdownConnection(UA_ConnectionManager *cm, uintptr_t connectionId) {
    UA_EventLoopPOSIX *el = (UA_EventLoopPOSIX*)cm->eventSource.eventLoop;
    UA_POSIXConnectionManager *pcm = (UA_POSIXConnectionManager*)cm;
    UA_LOCK(&el->elMutex);

    /* Get the ETH_FD */
    UA_FD fd = (UA_FD)connectionId;
    UA_RegisteredFD *rfd = ZIP_FIND(UA_FDTree, &pcm->fds, &fd);
    if(!rfd) {
        UA_LOG_WARNING(el->eventLoop.logger, UA_LOGCATEGORY_NETWORK,
                       "ETH\t| Cannot close Ethernet connection %u - not found",
                       (unsigned)connectionId);
        UA_UNLOCK(&el->elMutex);
        return UA_STATUSCODE_BADNOTFOUND;
    }

    ETH_shutdown(pcm, (ETH_FD*)rfd);
    UA_UNLOCK(&el->elMutex);
    return UA_STATUSCODE_GOOD;
}

#ifdef SO_TXTIME
static ssize_t
send_txtime(UA_EventLoopPOSIX *el, ETH_FD *conn, const UA_KeyValueMap *params,
            UA_DateTime txtime, const char *bytes, size_t bytesSize) {
    /* Get additiona parameters */
    const UA_UInt16 *txtime_pico = (const UA_UInt16*)
        UA_KeyValueMap_getScalar(params,
                                 ethConnectionParams[ETH_PARAMINDEX_TXTIME_PICO].name,
                                 &UA_TYPES[UA_TYPES_UINT16]);
    const UA_Boolean *txtime_drop = (const UA_Boolean*)
        UA_KeyValueMap_getScalar(params,
                                 ethConnectionParams[ETH_PARAMINDEX_TXTIME_DROP].name,
                                 &UA_TYPES[UA_TYPES_BOOLEAN]);
#ifndef SCM_DROP_IF_LATE
    if(txtime_drop) {
        UA_LOG_ERROR(el->eventLoop.logger, UA_LOGCATEGORY_NETWORK,
                     "ETH %u\t| txtime drop_if_late not supported on the current system",
                     (unsigned)conn->rfd.fd);
        return 0;
    }
#endif


    /* Transform from 100ns since 1601 to ns since the Unix Epoch */
    UA_UInt64 transmission_time = (UA_UInt64)
        (txtime - UA_DATETIME_UNIX_EPOCH) * 100;
    if(txtime_pico)
        transmission_time += (*txtime_pico) / 1000;

    /* Structure for scattering or gathering of input/output */
    struct iovec inputOutputVec;
    inputOutputVec.iov_base = (void*)(uintptr_t)bytes;
    inputOutputVec.iov_len  = bytesSize;

    /* Specify the transmission time in the CMSG. */
    char dataPacket[CMSG_SPACE(sizeof(uint64_t))
#ifdef SCM_DROP_IF_LATE
                    + CMSG_SPACE(sizeof(uint8_t))
#endif
                    ];
    struct msghdr message;
    memset(&message, 0, sizeof(struct msghdr));
    message.msg_control    = dataPacket;
    message.msg_controllen = sizeof(dataPacket);
    message.msg_name       = (struct sockaddr*)&conn->sll;
    message.msg_namelen    = sizeof(conn->sll);
    message.msg_iov        = &inputOutputVec;
    message.msg_iovlen     = 1;

    struct cmsghdr *cmsg = CMSG_FIRSTHDR(&message);
    cmsg->cmsg_level = SOL_SOCKET;
    cmsg->cmsg_type  = SCM_TXTIME;
    cmsg->cmsg_len   = CMSG_LEN(sizeof(__u64));
    *((__u64*)CMSG_DATA(cmsg)) = transmission_time;

#ifdef SCM_DROP_IF_LATE
    cmsg = CMSG_NXTHDR(&message, cmsg);
    cmsg->cmsg_level = SOL_SOCKET;
    cmsg->cmsg_type = SCM_DROP_IF_LATE;
    cmsg->cmsg_len = CMSG_LEN(sizeof(uint8_t));
    *((uint8_t*)CMSG_DATA(cmsg)) = (!txtime_drop || *txtime_drop) ? 1: 0;
#endif

    /* Send */
    return sendmsg(conn->rfd.fd, &message, 0);
}
#endif

static UA_StatusCode
ETH_sendWithConnection(UA_ConnectionManager *cm, uintptr_t connectionId,
                       const UA_KeyValueMap *params, UA_ByteString *buf) {
    UA_EventLoopPOSIX *el = (UA_EventLoopPOSIX*)cm->eventSource.eventLoop;
    UA_POSIXConnectionManager *pcm = (UA_POSIXConnectionManager*)cm;

    UA_LOCK(&el->elMutex);

    /* Get the ETH_FD */
    UA_FD fd = (UA_FD)connectionId;
    ETH_FD *conn = (ETH_FD*)ZIP_FIND(UA_FDTree, &pcm->fds, &fd);
    if(!conn) {
        UA_UNLOCK(&el->elMutex);
        UA_EventLoopPOSIX_freeNetworkBuffer(cm, connectionId, buf);
        return UA_STATUSCODE_BADCONNECTIONREJECTED;
    }

    /* Uncover and set the Ethernet header */
    buf->data -= conn->headerSize;
    buf->length += conn->headerSize;
    memcpy(buf->data, conn->header, conn->headerSize);
    if(conn->lengthOffset) {
        UA_UInt16 *ethLength =  (UA_UInt16*)&buf->data[conn->lengthOffset];
        *ethLength = htons((UA_UInt16)(buf->length - conn->headerSize));
    }

    /* Was a txtime configured? */
    const UA_DateTime *txtime = (const UA_DateTime*)
        UA_KeyValueMap_getScalar(params, ethConnectionParams[ETH_PARAMINDEX_TXTIME].name,
                                 &UA_TYPES[UA_TYPES_DATETIME]);
    if(txtime && !conn->txtimeEnabled) {
        UA_LOG_ERROR(el->eventLoop.logger, UA_LOGCATEGORY_NETWORK,
                     "ETH %u\t| txtime was not configured for the connection",
                     (unsigned)connectionId);
        UA_UNLOCK(&el->elMutex);
        UA_EventLoopPOSIX_freeNetworkBuffer(cm, connectionId, buf);
        return UA_STATUSCODE_BADINTERNALERROR;
    }

    /* Prevent OS signals when sending to a closed socket */
    int flags = MSG_NOSIGNAL;

    struct pollfd tmp_poll_fd;
    tmp_poll_fd.fd = (UA_FD)connectionId;
    tmp_poll_fd.events = UA_POLLOUT;

    /* Send the full buffer. This may require several calls to send */
    size_t nWritten = 0;
    do {
        ssize_t n = 0;
        do {
            UA_LOG_DEBUG(el->eventLoop.logger, UA_LOGCATEGORY_NETWORK,
                         "ETH %u\t| Attempting to send", (unsigned)connectionId);
            size_t bytes_to_send = buf->length - nWritten;
#ifdef SO_TXTIME
            if(txtime) {
                n = send_txtime(el, conn, params, *txtime,
                                (const char*)buf->data + nWritten, bytes_to_send);
            } else
#endif
            {
                n = UA_sendto(conn->rfd.fd,
                              (const char*)buf->data + nWritten, bytes_to_send,
                              flags, (struct sockaddr*)&conn->sll, sizeof(conn->sll));
            }
            if(n < 0) {
                /* An error we cannot recover from? */
                if(UA_ERRNO != UA_INTERRUPTED &&
                   UA_ERRNO != UA_WOULDBLOCK &&
                   UA_ERRNO != UA_AGAIN) {
                    UA_LOG_SOCKET_ERRNO_WRAP(
                       UA_LOG_ERROR(el->eventLoop.logger, UA_LOGCATEGORY_NETWORK,
                                    "ETH %u\t| Send failed with error %s",
                                    (unsigned)connectionId, errno_str));
                    ETH_shutdown(pcm, conn);
                    UA_UNLOCK(&el->elMutex);
                    UA_EventLoopPOSIX_freeNetworkBuffer(cm, connectionId, buf);
                    return UA_STATUSCODE_BADCONNECTIONCLOSED;
                }

                /* Poll for the socket resources to become available and retry
                 * (blocking) */
                int poll_ret;
                do {
                    poll_ret = UA_poll(&tmp_poll_fd, 1, 100);
                    if(poll_ret < 0 && UA_ERRNO != UA_INTERRUPTED) {
                        UA_LOG_SOCKET_ERRNO_WRAP(
                           UA_LOG_ERROR(el->eventLoop.logger, UA_LOGCATEGORY_NETWORK,
                                        "ETH %u\t| Send failed with error %s",
                                        (unsigned)connectionId, errno_str));
                        ETH_shutdown(pcm, conn);
                        UA_UNLOCK(&el->elMutex);
                        UA_EventLoopPOSIX_freeNetworkBuffer(cm, connectionId, buf);
                        return UA_STATUSCODE_BADCONNECTIONCLOSED;
                    }
                } while(poll_ret <= 0);
            }
        } while(n < 0);
        nWritten += (size_t)n;
    } while(nWritten < buf->length);

    /* Free the buffer */
    UA_UNLOCK(&el->elMutex);
    UA_EventLoopPOSIX_freeNetworkBuffer(cm, connectionId, buf);
    return UA_STATUSCODE_GOOD;
}

static UA_StatusCode
ETH_eventSourceStart(UA_ConnectionManager *cm) {
    UA_POSIXConnectionManager *pcm = (UA_POSIXConnectionManager*)cm;
    UA_EventLoopPOSIX *el = (UA_EventLoopPOSIX*)cm->eventSource.eventLoop;
    UA_LOCK(&el->elMutex);

    /* Check the state */
    if(cm->eventSource.state != UA_EVENTSOURCESTATE_STOPPED) {
        UA_LOG_ERROR(el->eventLoop.logger, UA_LOGCATEGORY_NETWORK,
                     "To start the Ethernet ConnectionManager, "
                     "it has to be registered in an EventLoop and not started");
        UA_UNLOCK(&el->elMutex);
        return UA_STATUSCODE_BADINTERNALERROR;
    }

    /* Check the parameters */
    UA_StatusCode res =
        UA_KeyValueRestriction_validate(el->eventLoop.logger, "ETH",
                                        ethManagerParams, ETH_MANAGERPARAMS,
                                        &cm->eventSource.params);
    if(res != UA_STATUSCODE_GOOD)
        goto finish;

    /* Allocate the rx buffer */
    res = UA_EventLoopPOSIX_allocateStaticBuffers(pcm);
    if(res != UA_STATUSCODE_GOOD)
        goto finish;

    /* Set the EventSource to the started state */
    cm->eventSource.state = UA_EVENTSOURCESTATE_STARTED;

 finish:
    UA_UNLOCK(&el->elMutex);
    return res;
}

static void *
ETH_shutdownCB(void *application, UA_RegisteredFD *rfd) {
    UA_POSIXConnectionManager *pcm = (UA_POSIXConnectionManager*)application;
    ETH_shutdown(pcm, (ETH_FD*)rfd);
    return NULL;
}

static void
ETH_eventSourceStop(UA_ConnectionManager *cm) {
    UA_POSIXConnectionManager *pcm = (UA_POSIXConnectionManager*)cm;
    UA_EventLoopPOSIX *el = (UA_EventLoopPOSIX*)pcm->cm.eventSource.eventLoop;
    UA_LOCK(&el->elMutex);

    UA_LOG_INFO(el->eventLoop.logger, UA_LOGCATEGORY_NETWORK,
                "ETH\t| Shutting down the ConnectionManager");

    /* Prevent new connections to open */
    cm->eventSource.state = UA_EVENTSOURCESTATE_STOPPING;

    /* Shutdown all existing connection */
    ZIP_ITER(UA_FDTree, &pcm->fds, ETH_shutdownCB, cm);

    /* Check if stopped once more (also checking inside ETH_close, but there we
     * don't check if there is no rfd at all) */
    ETH_checkStopped(pcm);

    UA_UNLOCK(&el->elMutex);
}

static UA_StatusCode
ETH_eventSourceDelete(UA_ConnectionManager *cm) {
    UA_POSIXConnectionManager *pcm = (UA_POSIXConnectionManager*)cm;
    if(cm->eventSource.state >= UA_EVENTSOURCESTATE_STARTING) {
        UA_LOG_ERROR(cm->eventSource.eventLoop->logger, UA_LOGCATEGORY_EVENTLOOP,
                     "ETH\t| The EventSource must be stopped before it can be deleted");
        return UA_STATUSCODE_BADINTERNALERROR;
    }

    UA_KeyValueMap_clear(&cm->eventSource.params);
    UA_ByteString_clear(&pcm->rxBuffer);
    UA_ByteString_clear(&pcm->txBuffer);
    UA_String_clear(&cm->eventSource.name);
    UA_free(cm);
    return UA_STATUSCODE_GOOD;
}

static const char *ethName = "eth";

UA_ConnectionManager *
UA_ConnectionManager_new_POSIX_Ethernet(const UA_String eventSourceName) {
    UA_POSIXConnectionManager *cm = (UA_POSIXConnectionManager*)
        UA_calloc(1, sizeof(UA_POSIXConnectionManager));
    if(!cm)
        return NULL;

    cm->cm.eventSource.eventSourceType = UA_EVENTSOURCETYPE_CONNECTIONMANAGER;
    UA_String_copy(&eventSourceName, &cm->cm.eventSource.name);
    cm->cm.eventSource.start = (UA_StatusCode (*)(UA_EventSource *))ETH_eventSourceStart;
    cm->cm.eventSource.stop = (void (*)(UA_EventSource *))ETH_eventSourceStop;
    cm->cm.eventSource.free = (UA_StatusCode (*)(UA_EventSource *))ETH_eventSourceDelete;
    cm->cm.protocol = UA_STRING((char*)(uintptr_t)ethName);
    cm->cm.openConnection = ETH_openConnection;
    cm->cm.allocNetworkBuffer = ETH_allocNetworkBuffer;
    cm->cm.freeNetworkBuffer = ETH_freeNetworkBuffer;
    cm->cm.sendWithConnection = ETH_sendWithConnection;
    cm->cm.closeConnection = ETH_shutdownConnection;
    return &cm->cm;
}

#endif /* defined(UA_ARCHITECTURE_POSIX) */<|MERGE_RESOLUTION|>--- conflicted
+++ resolved
@@ -19,7 +19,6 @@
 #include <linux/net_tstamp.h> /* txtime */
 
 /* Configuration parameters */
-<<<<<<< HEAD
 
 #define ETH_MANAGERPARAMS 2
 
@@ -28,10 +27,7 @@
     {{0, UA_STRING_STATIC("send-bufsize")}, &UA_TYPES[UA_TYPES_UINT32], false, true, false}
 };
 
-#define ETH_PARAMETERSSIZE 14
-=======
-#define ETH_PARAMETERSSIZE 9
->>>>>>> 3f369273
+#define ETH_PARAMETERSSIZE 15
 #define ETH_PARAMINDEX_ADDR 0
 #define ETH_PARAMINDEX_LISTEN 1
 #define ETH_PARAMINDEX_IFACE 2
@@ -40,20 +36,15 @@
 #define ETH_PARAMINDEX_PCP 5
 #define ETH_PARAMINDEX_DEI 6
 #define ETH_PARAMINDEX_PROMISCUOUS 7
-<<<<<<< HEAD
 #define ETH_PARAMINDEX_PRIORITY 8
 #define ETH_PARAMINDEX_TXTIME_ENABLE 9
 #define ETH_PARAMINDEX_TXTIME_FLAGS 10
 #define ETH_PARAMINDEX_TXTIME 11
 #define ETH_PARAMINDEX_TXTIME_PICO 12
 #define ETH_PARAMINDEX_TXTIME_DROP 13
+#define ETH_PARAMINDEX_VALIDATE 14
 
 static UA_KeyValueRestriction ethConnectionParams[ETH_PARAMETERSSIZE+1] = {
-=======
-#define ETH_PARAMINDEX_VALIDATE 8
-
-static UA_KeyValueRestriction ETHConfigParameters[ETH_PARAMETERSSIZE+1] = {
->>>>>>> 3f369273
     {{0, UA_STRING_STATIC("address")}, &UA_TYPES[UA_TYPES_STRING], false, true, false},
     {{0, UA_STRING_STATIC("listen")}, &UA_TYPES[UA_TYPES_BOOLEAN], false, true, false},
     {{0, UA_STRING_STATIC("interface")}, &UA_TYPES[UA_TYPES_STRING], true, true, false},
@@ -62,16 +53,13 @@
     {{0, UA_STRING_STATIC("pcp")}, &UA_TYPES[UA_TYPES_BYTE], false, true, false},
     {{0, UA_STRING_STATIC("dei")}, &UA_TYPES[UA_TYPES_BOOLEAN], false, true, false},
     {{0, UA_STRING_STATIC("promiscuous")}, &UA_TYPES[UA_TYPES_BOOLEAN], false, true, false},
-<<<<<<< HEAD
     {{0, UA_STRING_STATIC("priority")}, &UA_TYPES[UA_TYPES_UINT32], false, true, false},
     {{0, UA_STRING_STATIC("txtime-enable")}, &UA_TYPES[UA_TYPES_BOOLEAN], false, true, false},
     {{0, UA_STRING_STATIC("txtime-flags")}, &UA_TYPES[UA_TYPES_UINT32], false, true, false},
     {{0, UA_STRING_STATIC("txtime")}, &UA_TYPES[UA_TYPES_DATETIME], false, true, false},
     {{0, UA_STRING_STATIC("txtime-pico")}, &UA_TYPES[UA_TYPES_UINT16], false, true, false},
     {{0, UA_STRING_STATIC("txtime-drop-late")}, &UA_TYPES[UA_TYPES_BOOLEAN], false, true, false},
-=======
     {{0, UA_STRING_STATIC("validate")}, &UA_TYPES[UA_TYPES_BOOLEAN], false, true, false},
->>>>>>> 3f369273
     /* Duplicated address parameter with a scalar value required. For the send-socket case. */
     {{0, UA_STRING_STATIC("address")}, &UA_TYPES[UA_TYPES_STRING], true, true, false},
 };
@@ -663,7 +651,7 @@
     UA_Boolean validate = false;
     const UA_Boolean *validateParam = (const UA_Boolean*)
         UA_KeyValueMap_getScalar(params,
-                                 ETHConfigParameters[ETH_PARAMINDEX_VALIDATE].name,
+                                 ethConnectionParams[ETH_PARAMINDEX_VALIDATE].name,
                                  &UA_TYPES[UA_TYPES_BOOLEAN]);
     if(validateParam)
         validate = *validateParam;
